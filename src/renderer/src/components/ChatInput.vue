--- conflicted
+++ resolved
@@ -1154,11 +1154,6 @@
 defineExpose({
   setText: (text: string) => {
     inputText.value = text
-<<<<<<< HEAD
-    // 更新输入框内容
-    editor.commands.setContent(text)
-    editor.commands.focus('end')
-=======
     nextTick(() => {
       editor.chain().clearContent().insertContent(text).run()
       editor.view.updateState(editor.state)
@@ -1167,7 +1162,6 @@
         editor.chain().focus().setTextSelection(docSize).run()
       }, 10)
     })
->>>>>>> 4e1e2760
   }
 })
 </script>

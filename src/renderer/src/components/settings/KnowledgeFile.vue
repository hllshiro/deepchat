--- conflicted
+++ resolved
@@ -106,6 +106,7 @@
 } from '@/components/ui/accordion'
 
 import { ref } from 'vue'
+import { useI18n } from 'vue-i18n'
 import { Icon } from '@iconify/vue'
 import { Button } from '@/components/ui/button'
 import { Dialog, DialogContent, DialogHeader, DialogTitle } from '@/components/ui/dialog'
@@ -123,8 +124,6 @@
   (e: 'hideKnowledgeFile'): void
 }>()
 
-<<<<<<< HEAD
-=======
 const { t } = useI18n()
 
 // 弹窗状态
@@ -135,7 +134,6 @@
   isSearchDialogOpen.value = true
 }
 
->>>>>>> 4293582d
 // 返回知识库页面
 const onReturn = () => {
   emit('hideKnowledgeFile')

--- conflicted
+++ resolved
@@ -1,13 +1,13 @@
 <template>
-<<<<<<< HEAD
   <div class="w-60 h-full overflow-hidden p-2 space-y-3 flex-shrink-0 border-r flex flex-col">
-=======
-  <div class="w-60 h-full bg-muted overflow-hidden p-2 space-y-3 flex-shrink-0 border-r flex flex-col">
->>>>>>> a2c71307
     <!-- 固定在顶部的"新会话"按钮 -->
     <div class="flex-none">
-      <Button variant="outline" size="sm" class="w-full text-xs text-muted-foreground justify-start gap-2"
-        @click="createNewThread">
+      <Button
+        variant="outline"
+        size="sm"
+        class="w-full text-xs text-muted-foreground justify-start gap-2"
+        @click="createNewThread"
+      >
         <Icon icon="lucide:pen-line" class="h-4 w-4" />
         <span>{{ t('common.newChat') }}</span>
       </Button>
@@ -19,11 +19,17 @@
       <div v-for="thread in chatStore.threads" :key="thread.dt" class="space-y-1.5 mb-3">
         <div class="text-xs font-bold text-secondary-foreground px-2">{{ thread.dt }}</div>
         <ul class="space-y-1.5">
-          <ThreadItem v-for="dtThread in thread.dtThreads" :key="dtThread.id" :thread="dtThread"
+          <ThreadItem
+            v-for="dtThread in thread.dtThreads"
+            :key="dtThread.id"
+            :thread="dtThread"
             :is-active="dtThread.id === chatStore.getActiveThreadId()"
-            :working-status="chatStore.getThreadWorkingStatus(dtThread.id)" @select="handleThreadSelect"
-            @rename="showRenameDialog(dtThread)" @delete="showDeleteDialog(dtThread)"
-            @cleanmsgs="showCleanMessagesDialog(dtThread)" />
+            :working-status="chatStore.getThreadWorkingStatus(dtThread.id)"
+            @select="handleThreadSelect"
+            @rename="showRenameDialog(dtThread)"
+            @delete="showDeleteDialog(dtThread)"
+            @cleanmsgs="showCleanMessagesDialog(dtThread)"
+          />
         </ul>
       </div>
 
@@ -43,10 +49,10 @@
         <DialogFooter>
           <Button variant="outline" @click="handleDeleteDialogCancel">{{
             t('dialog.cancel')
-            }}</Button>
+          }}</Button>
           <Button variant="destructive" @click="handleThreadDelete">{{
             t('dialog.delete.confirm')
-            }}</Button>
+          }}</Button>
         </DialogFooter>
       </DialogContent>
     </Dialog>
@@ -60,7 +66,7 @@
         <DialogFooter>
           <Button variant="outline" @click="handleRenameDialogCancel">{{
             t('dialog.cancel')
-            }}</Button>
+          }}</Button>
           <Button variant="default" @click="handleThreadRename">{{ t('dialog.confirm') }}</Button>
         </DialogFooter>
       </DialogContent>
@@ -76,10 +82,10 @@
         <DialogFooter>
           <Button variant="outline" @click="handleCleanMessagesDialogCancel">{{
             t('dialog.cancel')
-            }}</Button>
+          }}</Button>
           <Button variant="destructive" @click="handleThreadCleanMessages">{{
             t('dialog.cleanMessages.confirm')
-            }}</Button>
+          }}</Button>
         </DialogFooter>
       </DialogContent>
     </Dialog>

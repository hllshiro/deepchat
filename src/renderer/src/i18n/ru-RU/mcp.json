{
  "tools": {
    "searchPlaceholder": "Поиск инструментов...",
    "noToolsAvailable": "Нет доступных инструментов",
    "toolList": "Список инструментов",
    "functionDescription": "Описание функции",
    "path": "Путь",
    "pathPlaceholder": "Введите путь к файлу",
    "searchPattern": "Шаблон поиска",
    "searchPatternPlaceholder": "Введите регулярное выражение",
    "filePattern": "Шаблон файла",
    "filePatternPlaceholder": "Введите шаблон файла, например: *.md",
    "executeButton": "Выполнить",
    "resultTitle": "Результат выполнения",
    "runningTool": "Выполнение...",
    "loading": "Загрузка...",
    "error": "Ошибка загрузки",
    "available": "Доступно инструментов: {count}",
    "none": "Нет доступных инструментов",
    "title": "Инструменты MCP",
    "description": "Инструменты, предоставляемые сервером MCP",
    "loadError": "Не удалось загрузить инструменты",
    "parameters": "Параметры",
    "refresh": "Обновить",
    "disabled": "MCP отключен",
    "enableToUse": "Включите MCP для использования инструментов",
    "enabled": "Включить MCP",
    "enabledDescription": "Включить функциональность MCP для использования вызовов инструментов",
    "empty": "Пусто",
    "invalidJsonFormat": "Неверный формат JSON",
    "jsonInputPlaceholder": "Введите параметры в формате JSON",
    "input": "Входные параметры",
    "type": "Тип",
    "annotations": "Аннотации",
    "selectToolToDebug": "Выберите инструмент для отладки",
    "dialogDescription": "Отладка и тестирование инструментов, предоставляемых серверами MCP",
    "toolsCount": "инструменты",
    "availableTools": "Доступные инструменты",
    "invalidJson": "Неверный формат JSON",
    "inputHint": "Пожалуйста, введите параметры в формате JSON",
    "required": "Обязательно",
    "noDescription": "Нет описания"
  },
  "addServer": "Добавить сервер",
  "addServerDialog": {
    "description": "Настройте новый сервер MCP",
    "title": "Добавить сервер"
  },
  "confirmDelete": {
    "cancel": "Отмена",
    "confirm": "удалить",
    "description": "Вы уверены, что хотите удалить сервер {name}? Эта операция не может быть отменена.",
    "title": "Подтвердите удаление"
  },
  "confirmRemoveServer": "Вы уверены, что хотите удалить сервер {name}? Эта операция не может быть отменена.",
  "default": "по умолчанию",
  "deleteServer": "Удалить сервер",
  "description": "Управление и настройка серверов и инструментов MCP (Model Context Protocol)",
  "editServer": "Отредактируйте сервер",
  "editServerDialog": {
    "description": "Редактировать конфигурацию сервера MCP",
    "title": "Отредактируйте сервер"
  },
  "enableToAccess": "Сначала включите MCP для доступа к настройкам",
  "enabledDescription": "Включение или отключение функций и инструментов MCP",
  "enabledTitle": "Включить MCP",
  "isDefault": "Сервер по умолчанию",
  "noServersFound": "Сервер не найден",
  "removeDefault": "Удалить по умолчанию",
  "removeServer": "Удалить сервер",
  "removeServerDialog": {
    "title": "Удалить сервер"
  },
  "resetConfirm": "восстанавливаться",
  "resetConfirmDescription": "Это действие восстанавливает все серверы по умолчанию при сохранении ваших индивидуальных серверов. Любые изменения на сервере по умолчанию будут потеряны.",
  "resetConfirmTitle": "Восстановить службу по умолчанию",
  "resetToDefault": "Восстановить службу по умолчанию",
  "running": "Бег",
  "serverForm": {
    "add": "добавить в",
    "args": "параметр",
    "argsPlaceholder": "Введите параметры, разделенные пространствами",
    "argsRequired": "Параметры не могут быть пустыми",
    "autoApprove": "Автоматическое авторизация",
    "autoApproveAll": "все",
    "autoApproveHelp": "Выберите тип операции, который требует автоматической авторизации и выполнения без подтверждения пользователя",
    "autoApproveRead": "Читать",
    "autoApproveWrite": "Писать",
    "baseUrl": "Основной URL",
    "baseUrlPlaceholder": "Введите базовый URL -адрес сервера (например: http: // localhost: 3000)",
    "cancel": "Отмена",
    "command": "Заказ",
    "commandPlaceholder": "Введите команду",
    "commandRequired": "Команда не может быть пустой",
    "configImported": "Импорт конфигурации успешно",
    "description": "описывать",
    "descriptionPlaceholder": "Введите описание сервера",
    "descriptions": "описывать",
    "descriptionsPlaceholder": "Введите описание сервера",
    "env": "Переменные среды",
    "envInvalid": "Переменные среды должны быть в действительном формате JSON",
    "envPlaceholder": "Введите переменные среды в формате JSON",
    "icon": "икона",
    "iconPlaceholder": "Введите значок",
    "icons": "икона",
    "iconsPlaceholder": "Введите значок",
    "jsonConfig": "Конфигурация JSON",
    "jsonConfigExample": "Пример конфигурации JSON",
    "jsonConfigIntro": "Вы можете напрямую вставить конфигурацию JSON или выбрать настройку сервера вручную.",
    "jsonConfigPlaceholder": "Пожалуйста, вставьте конфигурацию формата JSON на сервере MCP",
    "name": "Имя сервера",
    "namePlaceholder": "Введите имя сервера",
    "nameRequired": "Имя сервера не может быть пустым",
    "parseAndContinue": "Проанализируйте и продолжайте",
    "parseError": "Ошибка синтаксического анализа",
    "parseSuccess": "Конфигурация успешно",
    "skipToManual": "Пропустить ручную конфигурацию",
    "submit": "представлять на рассмотрение",
    "type": "Тип сервера",
    "typeInMemory": "Память",
    "typePlaceholder": "Выберите тип сервера",
    "typeSse": "Сервер отправляет события",
    "typeStdio": "Стандартный вход и вывод",
    "update": "обновлять",
    "addFolder": "Добавить папку",
    "folders": "Список папок",
    "noFoldersSelected": "Не было выбрано папки",
    "selectFolder": "Выберите папку",
    "selectFolderError": "Не удалось выбрать папку"
  },
  "serverList": "Список серверов",
  "setAsDefault": "Установить как сервер по умолчанию",
  "setDefault": "Установить по умолчанию",
  "startServer": "Запустить сервер",
  "stopServer": "Остановите сервер",
  "stopped": "Остановился",
  "tabs": {
    "servers": "сервер",
    "tools": "инструмент"
  },
  "title": "Настройки MCP",
  "inmemory": {
    "Artifacts": {
      "desc": "Сделайте свой DeepChat выводы диверсифицированным артефактом",
      "name": "Artifacts"
    },
    "bochaSearch": {
      "desc": "Bocha Search API https://open.bochaai.com/",
      "name": "Bocha Search"
    },
    "buildInFileSystem": {
      "desc": "Включить DeepChat манипулировать локальными файлами",
      "name": "Файловая система"
    },
    "imageServer": {
      "desc": "После открытия любая модель в DeepChat может понять картину и генерировать картинку.",
      "name": "Служба картин"
    },
    "braveSearch": {
      "desc": "Храбрый поиск API https://brave.com/search/api/",
      "name": "Смелый поиск"
    },
    "powerpack": {
      "desc": "Предоставьте расширенные возможности, такие как временные запросы, получение веб -информации и безопасное выполнение кода для любой большой модели, чтобы у модели были более мощные и точные возможности получения информации.",
      "name": "Усовершенствование инструментов"
    },
    "difyKnowledge": {
      "name": "Поиск в базе знаний Dify",
      "desc": "Поисковая служба базы знаний Dify, может выполнять поиск по содержимому базы знаний Dify"
    },
    "ragflowKnowledge": {
      "name": "Поиск в базе знаний RAGFlow",
      "desc": "Служба поиска в базе знаний RAGFlow, может выполнять поиск по содержимому базы знаний RAGFlow"
    },
    "fastGptKnowledge": {
      "name": "Поиск в базе знаний FastGPT",
      "desc": "Служба поиска в базе знаний FastGPT, может выполнять поиск по содержимому базы знаний FastGPT"
    },
    "deepchat-inmemory/custom-prompts-server": {
      "desc": "DeepChat встроенный заказ",
      "name": "Пользовательские быстрые слова"
    },
    "deepchat-inmemory/deep-research-server": {
      "desc": "Встроенная подробная исследовательская служба DeepChat на основе поиска BOCHA (обратите внимание, что необходимы для использования длинных контекстов, а модели с недостаточным контекстом могут потерпеть неудачу)",
      "name": "DeepResearch"
    },
    "deepchat-inmemory/auto-prompting-server": {
      "name": "Автоматическая генерация шаблонов подсказок",
      "desc": "Автоматически выбирает наиболее подходящий пользовательский шаблон подсказки на основе ввода пользователя и интеллектуально заполняет шаблон подсказки."
    },
    "deepchat-inmemory/conversation-search-server": {
      "name": "Поиск истории разговоров",
      "desc": "Встроенная служба поиска истории разговоров DeepChat, может искать записи исторических разговоров и содержимое сообщений"
    },
    "deepchat-inmemory/meeting-server": {
      "name": "Мультиагентная встреча",
      "desc": "Встроенный сервис встреч DeepChat позволяет организовывать и проводить обсуждения между несколькими агентами."
    },
<<<<<<< HEAD
    "builtinKnowledge": {
      "desc": "Встроенная служба поиска базы знаний DeepChat, которая может искать содержание встроенной базы знаний DeepChat",
      "name": "Встроенный поиск базы знаний"
=======
    "deepchat/apple-server": {
      "desc": "Пусть модель работает системные функции MacOS, такие как календарь, контакты, электронные письма, карты, записки, напоминания и другие системы",
      "name": "MacOS System Assistant"
>>>>>>> 6bf2cf7e
    }
  },
  "prompts": {
    "noPromptsAvailable": "Нет подсказок",
    "noDescription": "Пока нет описания",
    "selectPrompt": "Показано здесь",
    "parameters": "Быстрые параметры",
    "input": "Входные параметры",
    "runningPrompt": "Подсказка получает",
    "executeButton": "Нажмите, чтобы получить",
    "resultTitle": "Краткие данные",
    "invalidJson": "Неверный формат JSON",
    "parametersHint": "Пожалуйста, введите параметры в формате JSON, поддержите автоматическое форматирование",
    "resetToDefault": "Сбросить параметры по умолчанию",
    "dialogDescription": "Отладка и тестирование промптов, предоставляемых серверами MCP"
  },
  "resources": {
    "noResourcesAvailable": "Нет ресурсов",
    "selectResource": "Показать ресурсы содержание здесь",
    "loading": "загрузка",
    "loadContent": "Получить контент ресурсов",
    "pleaseSelect": "Нажмите, чтобы получить данные ресурсов отображения",
    "dialogDescription": "Просмотр и отображение ресурсов, предоставляемых серверами MCP"
  },
  "errors": {
    "loadConfigFailed": "Не удалось загрузить конфигурацию MCP",
    "setEnabledFailed": "Не удалось установить состояние включения MCP",
    "getServerStatusFailed": "Не удалось получить статус сервера {serverName}",
    "addServerFailed": "Не удалось добавить сервер",
    "updateServerFailed": "Не удалось обновить сервер",
    "removeServerFailed": "Не удалось удалить сервер",
    "maxDefaultServersReached": "Достигнуто максимальное количество серверов по умолчанию (30)",
    "toggleDefaultServerFailed": "Не удалось переключить статус сервера по умолчанию",
    "resetToDefaultFailed": "Не удалось сбросить настройки серверов по умолчанию",
    "toggleServerFailed": "Не удалось переключить статус сервера {serverName}",
    "loadToolsFailed": "Не удалось загрузить инструменты",
    "loadPromptsFailed": "Не удалось загрузить промпты",
    "loadResourcesFailed": "Не удалось загрузить ресурсы",
    "callToolFailed": "Не удалось вызвать инструмент {toolName}",
    "toolCallError": "Ошибка вызова инструмента: {error}",
    "mcpDisabled": "MCP отключен",
    "getPromptFailed": "Не удалось получить промпт",
    "readResourceFailed": "Не удалось прочитать ресурс"
  }
}<|MERGE_RESOLUTION|>--- conflicted
+++ resolved
@@ -196,15 +196,13 @@
       "name": "Мультиагентная встреча",
       "desc": "Встроенный сервис встреч DeepChat позволяет организовывать и проводить обсуждения между несколькими агентами."
     },
-<<<<<<< HEAD
     "builtinKnowledge": {
       "desc": "Встроенная служба поиска базы знаний DeepChat, которая может искать содержание встроенной базы знаний DeepChat",
       "name": "Встроенный поиск базы знаний"
-=======
+    },
     "deepchat/apple-server": {
       "desc": "Пусть модель работает системные функции MacOS, такие как календарь, контакты, электронные письма, карты, записки, напоминания и другие системы",
       "name": "MacOS System Assistant"
->>>>>>> 6bf2cf7e
     }
   },
   "prompts": {

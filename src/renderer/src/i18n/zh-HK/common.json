{
  "enabled": "已啟用",
  "disabled": "已禁用",
  "loading": "加載中...",
  "copySuccess": "複製成功",
  "copySuccessDesc": "內容已複製到剪貼板",
  "copyImageSuccess": "複製成功",
  "copyImageSuccessDesc": "圖片已複製到剪貼板",
  "copyFailed": "複製失敗",
  "copyFailedDesc": "無法複製內容到剪貼板",
  "copyCode": "複製代碼",
  "copy": "複製",
  "paste": "粘貼",
  "newChat": "新會話",
  "newTopic": "新話題",
  "cancel": "取消",
  "confirm": "確認",
  "close": "關閉",
  "error": {
    "requestFailed": "請求失敗...",
    "createChatFailed": "創建會話失敗",
    "selectChatFailed": "選擇會話失敗",
    "renameChatFailed": "重命名會話失敗",
    "deleteChatFailed": "刪除會話失敗",
    "userCanceledGeneration": "用戶取消了生成",
    "sessionInterrupted": "會話意外中斷，生成未完成",
    "noModelResponse": "模型未返回任何內容，可能是超時了",
    "cleanMessagesFailed": "清空會話消息失敗",
    "invalidJson": "無效的JSON格式",
    "maximumToolCallsReached": "達到最大工具調用次數",
    "causeOfError": "錯誤可能原因：",
    "error400": "請求錯誤，參數或者兼容問題",
    "error401": "身份驗證失敗，配置了錯誤的 API Key或者域名",
    "error403": "禁止訪問該模型，可能是餘額不足或者沒有權限訪問",
    "error404": "請求地址不存在，配置的域名或者模型名錯誤了",
    "error429": "請求速度過快，被服務商限制了訪問頻率",
    "error500": "服務器出錯了，請求的服務當前可能不太穩定，可以稍後再試試",
    "error502": "網關錯誤，請求的服務當前可能不太穩定，可以稍後再試試",
    "error503": "服務不可用，請求的服務可能當前不穩定，可以稍後再試試",
    "error504": "請求超時，請求的服務可能當前不穩定或者網絡鏈路有故障，請檢查代理等網絡配置後再試試",
    "operationFailed": "操作失敗"
  },
  "resetDataConfirmTitle": "確定要重置所有數據嗎？",
  "resetDataConfirmDescription": "這將會把所有數據恢復到默認設置。此操作無法撤銷。",
  "proxyMode": "代理模式",
  "proxyModeSelect": "選擇代理模式",
  "proxyModeSystem": "系統代理",
  "proxyModeNone": "不使用代理",
  "proxyModeCustom": "自定義代理",
  "customProxyUrl": "自定義代理地址",
  "customProxyUrlPlaceholder": "例如: http://127.0.0.1:7890",
  "invalidProxyUrl": "無效的代理地址，請輸入有效的 http/https URL",
  "disclaimer": "免責聲明",
  "language": "語言",
  "languageSelect": "選擇語言",
  "resetData": "重置數據",
  "searchAssistantModel": "助手模型",
  "searchEngine": "搜尋引擎",
  "searchEngineSelect": "選擇搜索引擎",
  "searchPreview": "搜索預覽",
  "selectModel": "選擇模型",
  "title": "通用設置",
  "languageSystem": "跟隨系統",
  "watermarkTip": "AI生成內容，請謹慎參考",
  "collapse": "收起",
  "expand": "展開",
  "export": "導出",
  "image": "圖片",
  "add": "新增",
<<<<<<< HEAD
  "edit": "編輯",
  "delete": "刪除"
=======
  "reset": "重置"
>>>>>>> 83c342bb
}<|MERGE_RESOLUTION|>--- conflicted
+++ resolved
@@ -67,10 +67,8 @@
   "export": "導出",
   "image": "圖片",
   "add": "新增",
-<<<<<<< HEAD
+  "reset": "重置",
+  "format": "格式化",
   "edit": "編輯",
   "delete": "刪除"
-=======
-  "reset": "重置"
->>>>>>> 83c342bb
 }
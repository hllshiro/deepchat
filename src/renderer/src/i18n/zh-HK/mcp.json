{
  "tools": {
    "searchPlaceholder": "搜索工具...",
    "noToolsAvailable": "暫無可用工具",
    "toolList": "工具列表",
    "functionDescription": "功能描述",
    "path": "路徑",
    "pathPlaceholder": "輸入文件路徑",
    "searchPattern": "搜索模式",
    "searchPatternPlaceholder": "輸入正則表達式",
    "filePattern": "文件模式",
    "filePatternPlaceholder": "輸入文件模式，例如: *.md",
    "executeButton": "執行工具",
    "resultTitle": "執行結果",
    "runningTool": "正在執行工具",
    "loading": "加載中...",
    "error": "加載失敗",
    "available": "{count}個工具可用",
    "none": "沒有可用工具",
    "title": "MCP工具",
    "description": "MCP服務器提供的工具",
    "loadError": "加載工具失敗",
    "parameters": "參數",
    "refresh": "刷新",
    "disabled": "MCP已禁用",
    "enableToUse": "請先啟用MCP以使用工具",
    "enabled": "啟用MCP",
    "enabledDescription": "啟用MCP功能以使用工具調用",
    "empty": "空",
    "invalidJsonFormat": "無效的JSON格式",
    "jsonInputPlaceholder": "輸入JSON格式的參數",
    "input": "輸入參數",
    "type": "類型",
    "annotations": "註解",
    "selectToolToDebug": "選擇要調試的工具",
    "dialogDescription": "調試和測試 MCP 服務器提供的工具",
    "toolsCount": "工具",
    "availableTools": "可用工具",
    "invalidJson": "無效的 JSON 格式",
    "inputHint": "請以 JSON 格式輸入參數",
    "required": "必填",
    "noDescription": "無描述"
  },
  "addServer": "添加服務器",
  "addServerDialog": {
    "description": "配置新的MCP服務器",
    "title": "添加服務器"
  },
  "confirmDelete": {
    "cancel": "取消",
    "confirm": "刪除",
    "description": "確定要刪除服務器 {name} 嗎？\n此操作無法撤銷。",
    "title": "確認刪除"
  },
  "confirmRemoveServer": "確定要刪除服務器 {name} 嗎？\n此操作無法撤銷。",
  "default": "預設",
  "deleteServer": "刪除服務器",
  "description": "管理和配置MCP（Model Context Protocol）伺服器和工具",
  "editServer": "編輯服務器",
  "editServerDialog": {
    "description": "編輯MCP服務器配置",
    "title": "編輯服務器"
  },
  "enableToAccess": "請先啟用MCP以訪問配置選項",
  "enabledDescription": "啟用或禁用MCP功能和工具",
  "enabledTitle": "啟用MCP",
  "isDefault": "默認服務器",
  "noServersFound": "未找到服務器",
  "removeDefault": "移除默認",
  "removeServer": "刪除服務器",
  "removeServerDialog": {
    "title": "刪除服務器"
  },
  "resetConfirm": "恢復",
  "resetConfirmDescription": "此操作將恢復所有默認服務器，同時保留您自定義的服務器。\n對默認服務器的任何修改將會丟失。",
  "resetConfirmTitle": "恢復默認服務",
  "resetToDefault": "恢復默認服務",
  "running": "運行中",
  "serverForm": {
    "add": "添加",
    "args": "參數",
    "argsPlaceholder": "輸入參數，用空格分隔",
    "argsRequired": "參數不能為空",
    "autoApprove": "自動授權",
    "autoApproveAll": "全部",
    "autoApproveHelp": "選擇需要自動授權的操作類型，無需用戶確認即可執行",
    "autoApproveRead": "讀取",
    "autoApproveWrite": "寫入",
    "baseUrl": "基礎URL",
    "baseUrlPlaceholder": "輸入服務器基礎URL（如：http://localhost:3000）",
    "cancel": "取消",
    "command": "命令",
    "commandPlaceholder": "輸入命令",
    "commandRequired": "命令不能為空",
    "configImported": "配置導入成功",
    "description": "描述",
    "descriptionPlaceholder": "輸入服務器描述",
    "descriptions": "描述",
    "descriptionsPlaceholder": "輸入服務器描述",
    "env": "環境變量",
    "envInvalid": "環境變量必須是有效的JSON格式",
    "envPlaceholder": "輸入JSON格式的環境變量",
    "icon": "圖示",
    "iconPlaceholder": "輸入圖標",
    "icons": "圖示",
    "iconsPlaceholder": "輸入圖標",
    "jsonConfig": "JSON配置",
    "jsonConfigExample": "JSON配置示例",
    "jsonConfigIntro": "您可以直接粘貼JSON配置或選擇手動配置服務器。",
    "jsonConfigPlaceholder": "請粘貼MCP服務器的JSON格式配置",
    "name": "服務器名稱",
    "namePlaceholder": "輸入服務器名稱",
    "nameRequired": "服務器名稱不能為空",
    "parseAndContinue": "解析並繼續",
    "parseError": "解析錯誤",
    "parseSuccess": "配置解析成功",
    "skipToManual": "跳過至手動配置",
    "submit": "提交",
    "type": "服務器類型",
    "typeInMemory": "內存",
    "typePlaceholder": "選擇服務器類型",
    "typeSse": "服務器發送事件",
    "typeStdio": "標準輸入輸出",
    "update": "更新",
    "addFolder": "添加文件夾",
    "folders": "文件夾列表",
    "noFoldersSelected": "未選擇任何文件夾",
    "selectFolder": "選擇文件夾",
    "selectFolderError": "選擇文件夾失敗"
  },
  "serverList": "服務器列表",
  "setAsDefault": "設為默認服務器",
  "setDefault": "設為默認",
  "startServer": "啟動服務器",
  "stopServer": "停止服務器",
  "stopped": "已停止",
  "tabs": {
    "servers": "伺服器",
    "tools": "工具"
  },
  "title": "MCP設定",
  "inmemory": {
    "Artifacts": {
      "desc": "讓你的 DeepChat 輸出的多樣化的 Artifacts 內容",
      "name": "Artifacts"
    },
    "bochaSearch": {
      "desc": "博查搜索 API https://open.bochaai.com/",
      "name": "博查搜索"
    },
    "buildInFileSystem": {
      "desc": "讓 DeepChat 能夠操作本地文件",
      "name": "文件系統"
    },
    "imageServer": {
      "desc": "開啟後 DeepChat 中任意模型都能看懂圖片，能生成圖片",
      "name": "圖片服務"
    },
    "braveSearch": {
      "desc": "Brave搜索 API https://brave.com/search/api/",
      "name": "Brave搜索"
    },
    "powerpack": {
      "desc": "為任意大模型提供時間查詢、網頁信息獲取和安全的代碼執行等增強能力，讓模型擁有更強大和準確的信息獲取能力",
      "name": "增強工具包"
    },
    "difyKnowledge": {
      "name": "Dify知識庫檢索",
      "desc": "Dify知識庫檢索服務，可以檢索Dify知識庫中的內容"
    },
    "ragflowKnowledge": {
      "name": "RAGFlow知識庫檢索",
      "desc": "RAGFlow知識庫檢索服務，可以對RAGFlow知識庫內容進行檢索"
    },
    "fastGptKnowledge": {
      "name": "FastGPT知識庫檢索",
      "desc": "FastGPT知識庫檢索服務，可以對FastGPT知識庫內容進行檢索"
    },
    "deepchat-inmemory/custom-prompts-server": {
      "desc": "DeepChat內置自定義提示詞服務",
      "name": "自定義提示詞"
    },
    "deepchat-inmemory/deep-research-server": {
      "desc": "基於博查搜索的DeepChat內置深度研究服務，（注意需要長上下文模型才能使用，上下文不足的模型可能會失敗）",
      "name": "DeepResearch"
    },
    "deepchat-inmemory/auto-prompting-server": {
      "name": "自動模板提示詞",
      "desc": "根據用戶輸入自動揀選最合適的自訂提示詞，並智能填寫提示詞模板"
    },
    "deepchat-inmemory/conversation-search-server": {
      "name": "對話歷史搜尋",
      "desc": "DeepChat內建對話歷史搜尋服務，可搜尋歷史對話記錄和訊息內容"
    },
    "deepchat-inmemory/meeting-server": {
      "name": "多智能體會議",
      "desc": "DeepChat 內置的會議功能支援舉辦和主持多智能體討論。"
    },
<<<<<<< HEAD
    "builtinKnowledge": {
      "desc": "DeepChat內置知識庫檢索服務，可以對DeepChat內置知識庫內容進行檢索",
      "name": "內置知識庫檢索"
=======
    "deepchat/apple-server": {
      "desc": "讓模型能操作macOS的日曆、聯繫人、郵件、地圖、備忘錄、提醒事項等系統功能",
      "name": "macOS系統助手"
>>>>>>> 6bf2cf7e
    }
  },
  "prompts": {
    "noPromptsAvailable": "暫無可用的 Prompts",
    "noDescription": "暫無描述",
    "selectPrompt": "此處展示選中的Prompt",
    "parameters": "Prompt 參數",
    "input": "輸入參數",
    "runningPrompt": "Prompt 獲取中",
    "executeButton": "點擊獲取",
    "resultTitle": "Prompt 詳情",
    "invalidJson": "無效的 JSON 格式",
    "parametersHint": "請輸入 JSON 格式的參數，支持自動格式化",
    "resetToDefault": "重置為默認參數",
    "dialogDescription": "調試和測試MCP伺服器提供的提示模板"
  },
  "resources": {
    "noResourcesAvailable": "暫無 Resources",
    "selectResource": "此處展示 Resources 內容",
    "loading": "載入中",
    "loadContent": "獲取 Resource 內容",
    "pleaseSelect": "點擊獲取展示Resources詳情",
    "dialogDescription": "瀏覽和查看MCP伺服器提供的資源"
  },
  "errors": {
    "loadConfigFailed": "載入MCP配置失敗",
    "setEnabledFailed": "設定MCP啟用狀態失敗",
    "getServerStatusFailed": "獲取伺服器 {serverName} 狀態失敗",
    "addServerFailed": "新增伺服器失敗",
    "updateServerFailed": "更新伺服器失敗",
    "removeServerFailed": "刪除伺服器失敗",
    "maxDefaultServersReached": "最多只能設定30個預設伺服器",
    "toggleDefaultServerFailed": "切換預設伺服器狀態失敗",
    "resetToDefaultFailed": "恢復預設伺服器失敗",
    "toggleServerFailed": "切換伺服器 {serverName} 狀態失敗",
    "loadToolsFailed": "載入工具失敗",
    "loadPromptsFailed": "載入提示模板失敗",
    "loadResourcesFailed": "載入資源失敗",
    "callToolFailed": "呼叫工具 {toolName} 失敗",
    "toolCallError": "工具呼叫錯誤: {error}",
    "mcpDisabled": "MCP功能已禁用",
    "getPromptFailed": "獲取提示模板失敗",
    "readResourceFailed": "讀取資源失敗"
  }
}<|MERGE_RESOLUTION|>--- conflicted
+++ resolved
@@ -196,15 +196,13 @@
       "name": "多智能體會議",
       "desc": "DeepChat 內置的會議功能支援舉辦和主持多智能體討論。"
     },
-<<<<<<< HEAD
     "builtinKnowledge": {
       "desc": "DeepChat內置知識庫檢索服務，可以對DeepChat內置知識庫內容進行檢索",
       "name": "內置知識庫檢索"
-=======
+    },
     "deepchat/apple-server": {
       "desc": "讓模型能操作macOS的日曆、聯繫人、郵件、地圖、備忘錄、提醒事項等系統功能",
       "name": "macOS系統助手"
->>>>>>> 6bf2cf7e
     }
   },
   "prompts": {

{
  "tools": {
    "searchPlaceholder": "Rechercher des outils...",
    "noToolsAvailable": "Aucun outil disponible",
    "toolList": "Liste des outils",
    "functionDescription": "Description de la fonction",
    "path": "Chemin",
    "pathPlaceholder": "Entrez le chemin du fichier",
    "searchPattern": "Modèle de recherche",
    "searchPatternPlaceholder": "Entrez une expression régulière",
    "filePattern": "Modèle de fichier",
    "filePatternPlaceholder": "Entrez le modèle de fichier, par exemple : *.md",
    "executeButton": "Exécuter",
    "resultTitle": "Résultat de l'exécution",
    "runningTool": "Exécution...",
    "loading": "Chargement...",
    "error": "Échec du chargement",
    "available": "{count} outils disponibles",
    "none": "Aucun outil disponible",
    "title": "Outils MCP",
    "description": "Outils fournis par le serveur MCP",
    "loadError": "Échec du chargement des outils",
    "parameters": "Paramètres",
    "refresh": "Rafraîchir",
    "disabled": "MCP est désactivé",
    "enableToUse": "Veuillez activer MCP pour utiliser les outils",
    "enabled": "Activer MCP",
    "enabledDescription": "Activer la fonctionnalité MCP pour utiliser les appels d'outils",
    "empty": "Vide",
    "invalidJsonFormat": "Format JSON invalide",
    "jsonInputPlaceholder": "Entrez les paramètres au format JSON",
    "input": "Paramètres d'entrée",
    "type": "Type",
    "annotations": "Annotations",
    "selectToolToDebug": "Sélectionnez un outil à déboguer",
    "dialogDescription": "Déboguer et tester les outils fournis par les serveurs MCP",
    "toolsCount": "outils",
    "availableTools": "Outils disponibles",
    "invalidJson": "Format JSON invalide",
    "inputHint": "Veuillez entrer les paramètres au format JSON",
    "required": "Requis",
    "noDescription": "Pas de description"
  },
  "addServer": "Ajouter un serveur",
  "addServerDialog": {
    "description": "Configurer un nouveau serveur MCP",
    "title": "Ajouter un serveur"
  },
  "confirmDelete": {
    "cancel": "Annuler",
    "confirm": "supprimer",
    "description": "Êtes-vous sûr de vouloir supprimer le serveur {name} ? \nCette opération ne peut pas être annulée.",
    "title": "Confirmer la suppression"
  },
  "confirmRemoveServer": "Êtes-vous sûr de vouloir supprimer le serveur {name} ? \nCette opération ne peut pas être annulée.",
  "default": "par défaut",
  "deleteServer": "Supprimer le serveur",
  "description": "Gérer et configurer les serveurs et outils MCP (Modèle de Contrôle de Protocole)",
  "editServer": "Modifier le serveur",
  "editServerDialog": {
    "description": "Modifier la configuration du serveur MCP",
    "title": "Modifier le serveur"
  },
  "enableToAccess": "Veuillez d'abord activer MCP pour accéder aux options de configuration",
  "enabledDescription": "Activer ou désactiver les fonctionnalités et outils MCP",
  "enabledTitle": "Activer MCP",
  "isDefault": "Serveur par défaut",
  "noServersFound": "Serveur non trouvé",
  "removeDefault": "Supprimer par défaut",
  "removeServer": "Supprimer le serveur",
  "removeServerDialog": {
    "title": "Supprimer le serveur"
  },
  "resetConfirm": "récupérer",
  "resetConfirmDescription": "Cette action restaure tous les serveurs par défaut tout en conservant vos serveurs personnalisés. \nToute modification du serveur par défaut sera perdue.",
  "resetConfirmTitle": "Restaurer le service par défaut",
  "resetToDefault": "Restaurer le service par défaut",
  "running": "En cours d'exécution",
  "serverForm": {
    "add": "Ajouter à",
    "args": "paramètre",
    "argsPlaceholder": "Entrez les paramètres, séparés par des espaces",
    "argsRequired": "Les paramètres ne peuvent pas être vides",
    "autoApprove": "Autorisation automatique",
    "autoApproveAll": "tout",
    "autoApproveHelp": "Sélectionnez le type d'opération nécessitant une autorisation automatique et exécutez sans confirmation de l'utilisateur",
    "autoApproveRead": "Lire",
    "autoApproveWrite": "Écrire",
    "baseUrl": "URL de base",
    "baseUrlPlaceholder": "Entrez l'URL de base du serveur (par exemple : http://localhost:3000)",
    "cancel": "Annuler",
    "command": "Commande",
    "commandPlaceholder": "Entrez une commande",
    "commandRequired": "La commande ne peut pas être vide",
    "configImported": "Importation de la configuration réussie",
    "description": "décrire",
    "descriptionPlaceholder": "Entrez la description du serveur",
    "descriptions": "décrire",
    "descriptionsPlaceholder": "Entrez la description du serveur",
    "env": "Variables d'environnement",
    "envInvalid": "Les variables d'environnement doivent être au format JSON valide",
    "envPlaceholder": "Entrez les variables d'environnement au format JSON",
    "icon": "icône",
    "iconPlaceholder": "Entrez l'icône",
    "icons": "icône",
    "iconsPlaceholder": "Entrez l'icône",
    "jsonConfig": "Configuration JSON",
    "jsonConfigExample": "Exemple de configuration JSON",
    "jsonConfigIntro": "Vous pouvez coller directement la configuration JSON ou choisir de configurer le serveur manuellement.",
    "jsonConfigPlaceholder": "Veuillez coller la configuration au format JSON du serveur MCP",
    "name": "Nom du serveur",
    "namePlaceholder": "Entrez le nom du serveur",
    "nameRequired": "Le nom du serveur ne peut pas être vide",
    "parseAndContinue": "Analyser et continuer",
    "parseError": "Erreur d'analyse",
    "parseSuccess": "Analyse de la configuration réussie",
    "skipToManual": "Passer à la configuration manuelle",
    "submit": "soumettre",
    "type": "Type de serveur",
    "typeInMemory": "Mémoire",
    "typePlaceholder": "Sélectionnez un type de serveur",
    "typeSse": "Le serveur envoie des événements",
    "typeStdio": "Entrée et sortie standard",
    "update": "renouveler",
    "addFolder": "Ajouter un dossier",
    "folders": "Liste de dossiers",
    "noFoldersSelected": "Aucun dossier n'a été sélectionné",
    "selectFolder": "Sélectionnez un dossier",
    "selectFolderError": "Échec de la sélection d'un dossier"
  },
  "serverList": "Liste des serveurs",
  "setAsDefault": "Définir comme serveur par défaut",
  "setDefault": "Définir par défaut",
  "startServer": "Démarrer le serveur",
  "stopServer": "Arrêter le serveur",
  "stopped": "Arrêté",
  "tabs": {
    "servers": "serveur",
    "tools": "outil"
  },
  "title": "Paramètres MCP",
  "inmemory": {
    "Artifacts": {
      "desc": "Rendez votre sortie DeepChat diversifiée avec du contenu d'Artifacts",
      "name": "Artifacts"
    },
    "bochaSearch": {
      "desc": "API de Bocha Search https://open.bochaai.com/",
      "name": "Recherche Bocha"
    },
    "buildInFileSystem": {
      "desc": "Permettre à DeepChat de manipuler des fichiers locaux",
      "name": "Système de fichiers"
    },
    "imageServer": {
      "desc": "Après ouverture, tout modèle dans DeepChat peut comprendre des images et générer des images.",
      "name": "Service d'images"
    },
    "braveSearch": {
      "desc": "Brave Search API https://brave.com/search/API/",
      "name": "Recherche courageuse"
    },
    "powerpack": {
      "desc": "Fournissez des capacités améliorées telles que la requête temporelle, l'acquisition d'informations Web et l'exécution de code sécurisé pour tout grand modèle, afin que le modèle ait des capacités d'acquisition d'informations plus puissantes et précises.",
      "name": "Boîte à outils d'amélioration"
    },
    "difyKnowledge": {
      "name": "Recherche dans la base de connaissances Dify",
      "desc": "Service de recherche de la base de connaissances Dify, permet de rechercher le contenu de la base de connaissances Dify"
    },
    "ragflowKnowledge": {
      "name": "Recherche dans la base de connaissances RAGFlow",
      "desc": "Service de recherche dans la base de connaissances RAGFlow, peut rechercher le contenu de la base de connaissances RAGFlow"
    },
    "fastGptKnowledge": {
      "name": "Recherche dans la base de connaissances FastGPT",
      "desc": "Service de recherche dans la base de connaissances FastGPT, peut rechercher le contenu de la base de connaissances FastGPT"
    },
    "deepchat-inmemory/custom-prompts-server": {
      "desc": "Service de mot invite personnalisé intégré Deepchat intégré",
      "name": "Mots rapides personnalisés"
    },
    "deepchat-inmemory/deep-research-server": {
      "desc": "Un service de recherche approfondi de Deepchat basé sur la recherche de bocha (notez que des modèles de contexte longs doivent être utilisés, et les modèles avec un contexte insuffisant peuvent échouer)",
      "name": "Recherche en profondeur"
    },
    "deepchat-inmemory/auto-prompting-server": {
      "name": "Génération Automatique de Prompt par Modèle",
      "desc": "Sélectionne automatiquement le prompt personnalisé le plus adapté en fonction de l'entrée de l'utilisateur et remplit intelligemment le modèle de prompt."
    },
    "deepchat-inmemory/conversation-search-server": {
      "name": "Recherche d'Historique de Conversation",
      "desc": "Service de recherche d'historique de conversation intégré DeepChat, peut rechercher les enregistrements de conversation historiques et le contenu des messages"
    },
    "deepchat-inmemory/meeting-server": {
      "name": "Réunion Multi-Agent",
      "desc": "Le service de réunion intégré de DeepChat permet d’organiser et d’animer des discussions multi-agents."
    },
<<<<<<< HEAD
    "builtinKnowledge": {
      "desc": "Service de recherche de base de connaissances intégré Deepchat, qui peut rechercher le contenu de la base de connaissances intégrée Deepchat",
      "name": "Recherche de base de connaissances intégrée"
=======
    "deepchat/apple-server": {
      "desc": "Laissez le modèle d'exploitation des fonctions du système de MacOS telles que le calendrier, les contacts, les e-mails, les cartes, les mémos, les rappels et autres systèmes",
      "name": "Assistant système macOS"
>>>>>>> 6bf2cf7e
    }
  },
  "prompts": {
    "noPromptsAvailable": "Aucune invite disponible",
    "noDescription": "Aucune description encore",
    "selectPrompt": "Montré ici",
    "parameters": "Paramètres rapides",
    "input": "Paramètres d'entrée",
    "runningPrompt": "Invite obtient",
    "executeButton": "Cliquez pour obtenir",
    "resultTitle": "Des détails proches",
    "invalidJson": "Format JSON non valide",
    "parametersHint": "Veuillez saisir les paramètres au format JSON, prendre en charge la mise en forme automatique",
    "resetToDefault": "Réinitialiser avec les paramètres par défaut",
    "dialogDescription": "Déboguer et tester les prompts fournis par les serveurs MCP"
  },
  "resources": {
    "noResourcesAvailable": "Aucune ressource",
    "selectResource": "Afficher le contenu des ressources ici",
    "loading": "chargement",
    "loadContent": "Obtenez du contenu de ressources",
    "pleaseSelect": "Cliquez pour obtenir des détails sur les ressources d'affichage",
    "dialogDescription": "Parcourir et afficher les ressources fournies par les serveurs MCP"
  },
  "errors": {
    "loadConfigFailed": "Échec du chargement de la configuration MCP",
    "setEnabledFailed": "Échec de la modification de l'état d'activation de MCP",
    "getServerStatusFailed": "Échec de l'obtention du statut du serveur {serverName}",
    "addServerFailed": "Échec de l'ajout du serveur",
    "updateServerFailed": "Échec de la mise à jour du serveur",
    "removeServerFailed": "Échec de la suppression du serveur",
    "maxDefaultServersReached": "Nombre maximum de serveurs par défaut (30) atteint",
    "toggleDefaultServerFailed": "Échec du changement d'état du serveur par défaut",
    "resetToDefaultFailed": "Échec de la réinitialisation des serveurs par défaut",
    "toggleServerFailed": "Échec du changement d'état du serveur {serverName}",
    "loadToolsFailed": "Échec du chargement des outils",
    "loadPromptsFailed": "Échec du chargement des prompts",
    "loadResourcesFailed": "Échec du chargement des ressources",
    "callToolFailed": "Échec de l'appel de l'outil {toolName}",
    "toolCallError": "Erreur d'appel d'outil : {error}",
    "mcpDisabled": "MCP est désactivé",
    "getPromptFailed": "Échec de l'obtention du prompt",
    "readResourceFailed": "Échec de la lecture de la ressource"
  }
}<|MERGE_RESOLUTION|>--- conflicted
+++ resolved
@@ -196,15 +196,13 @@
       "name": "Réunion Multi-Agent",
       "desc": "Le service de réunion intégré de DeepChat permet d’organiser et d’animer des discussions multi-agents."
     },
-<<<<<<< HEAD
     "builtinKnowledge": {
       "desc": "Service de recherche de base de connaissances intégré Deepchat, qui peut rechercher le contenu de la base de connaissances intégrée Deepchat",
       "name": "Recherche de base de connaissances intégrée"
-=======
+    },
     "deepchat/apple-server": {
       "desc": "Laissez le modèle d'exploitation des fonctions du système de MacOS telles que le calendrier, les contacts, les e-mails, les cartes, les mémos, les rappels et autres systèmes",
       "name": "Assistant système macOS"
->>>>>>> 6bf2cf7e
     }
   },
   "prompts": {

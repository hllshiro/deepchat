{
  "loading": "로딩 중...",
  "copy": "복사",
  "paste": "붙여넣기",
  "copySuccess": "복사 성공",
  "copySuccessDesc": "클립보드에 복사되었습니다",
  "copyImageSuccess": "복사 성공",
  "copyImageSuccessDesc": "이미지가 클립보드에 복사되었습니다",
  "copyFailed": "복사 실패",
  "copyFailedDesc": "클립보드에 복사할 수 없습니다",
  "copyCode": "코드 복사",
  "export": "내보내기",
  "newChat": "새 채팅",
  "newTopic": "새 주제",
  "cancel": "취소",
  "confirm": "확인",
  "enabled": "활성화",
  "disabled": "비활성화",
  "disclaimer": "면책 조항",
  "close": "닫기",
  "error": {
    "requestFailed": "요청 실패...",
    "createChatFailed": "채팅 생성 실패",
    "selectChatFailed": "채팅 선택 실패",
    "renameChatFailed": "채팅 이름 변경 실패",
    "deleteChatFailed": "채팅 삭제 실패",
    "cleanMessagesFailed": "메시지 정리 실패",
    "userCanceledGeneration": "사용자가 생성을 취소했습니다",
    "sessionInterrupted": "세션이 예기치 않게 중단되었습니다. 생성이 완료되지 않았습니다",
    "noModelResponse": "모델에서 콘텐츠를 반환하지 않았습니다. 시간 초과되었을 수 있습니다",
    "invalidJson": "무효한 JSON 형식",
    "maximumToolCallsReached": "최대 도구 호출 횟수에 도달했습니다",
    "causeOfError": "오류의 가능한 원인 :",
    "error400": "요청 오류, 매개 변수 또는 호환성 문제",
    "error401": "인증 실패, 잘못된 API 키 또는 도메인 이름이 구성되었습니다",
    "error403": "이 모델에 대한 액세스는 균형이 불충분하거나 액세스 권한이 없기 때문일 수 있습니다.",
    "error404": "요청 주소가 존재하지 않으며 구성된 도메인 이름 또는 모델 이름이 잘못되었습니다.",
    "error429": "요청 속도가 너무 빠르고 액세스 빈도는 서비스 제공 업체에 의해 제한됩니다.",
    "error500": "서버에는 오류가 있으며 현재 요청 된 서비스는 현재 안정적이지 않을 수 있습니다. 나중에 시도해 볼 수 있습니다",
    "error502": "게이트웨이 오류, 요청 된 서비스는 현재 안정적이지 않을 수 있습니다. 나중에 다시 시도 할 수 있습니다.",
    "error503": "서비스를 사용할 수없고 요청 된 서비스는 현재 불안정 할 수 있습니다. 나중에 시도해 볼 수 있습니다.",
    "error504": "요청 시간이 제기되고 요청 된 서비스가 현재 불안정하거나 네트워크 링크에 결함이있을 수 있습니다. 시도하기 전에 프록시 및 기타 네트워크 구성을 확인하십시오.",
    "operationFailed": "작동 실패"
  },
  "resetDataConfirmTitle": "모든 데이터 초기화?",
  "resetDataConfirmDescription": "이렇게 하면 모든 데이터가 기본 설정으로 초기화됩니다. 이 작업은 취소할 수 없습니다.",
  "title": "일반 설정",
  "resetData": "데이터 초기화",
  "language": "언어",
  "languageSelect": "언어 선택",
  "searchEngine": "검색 엔진",
  "searchEngineSelect": "검색 엔진 선택",
  "searchPreview": "검색 미리보기",
  "searchAssistantModel": "보조 모델",
  "selectModel": "모델 선택",
  "proxyMode": "프록시 모드",
  "proxyModeSelect": "프록시 모드 선택",
  "proxyModeSystem": "시스템 프록시",
  "proxyModeNone": "프록시 사용 안 함",
  "proxyModeCustom": "사용자 정의 프록시",
  "customProxyUrl": "사용자 정의 프록시 URL",
  "customProxyUrlPlaceholder": "예: http://127.0.0.1:7890",
  "invalidProxyUrl": "잘못된 프록시 URL, 유효한 http/https URL을 입력하세요",
  "languageSystem": "시스템을 따르십시오",
  "watermarkTip": "AI 에서 생성됨",
  "collapse": "접기",
  "expand": "펼치기",
  "image": "그림",
<<<<<<< HEAD
  "add": "새로운",
  "edit": "편집",
  "delete": "삭제"
=======
  "add": "추가",
  "reset": "재설정"
>>>>>>> 83c342bb
}<|MERGE_RESOLUTION|>--- conflicted
+++ resolved
@@ -66,12 +66,9 @@
   "collapse": "접기",
   "expand": "펼치기",
   "image": "그림",
-<<<<<<< HEAD
-  "add": "새로운",
+  "add": "추가",
+  "reset": "재설정",
+  "format": "형식",
   "edit": "편집",
   "delete": "삭제"
-=======
-  "add": "추가",
-  "reset": "재설정"
->>>>>>> 83c342bb
 }
import { defineStore } from 'pinia'
import { ref, computed } from 'vue'
import type {
  UserMessageContent,
  AssistantMessageBlock,
  AssistantMessage,
  UserMessage,
  Message
} from '@shared/chat'
import type { CONVERSATION, CONVERSATION_SETTINGS } from '@shared/presenter'
import { usePresenter } from '@/composables/usePresenter'
import { CONVERSATION_EVENTS, DEEPLINK_EVENTS } from '@/events'
import router from '@/router'
import { useI18n } from 'vue-i18n'
import { useSoundStore } from './sound'

// 定义会话工作状态类型
export type WorkingStatus = 'working' | 'error' | 'completed' | 'none'

export const useChatStore = defineStore('chat', () => {
  const threadP = usePresenter('threadPresenter')
  const windowP = usePresenter('windowPresenter')
  const notificationP = usePresenter('notificationPresenter')
  const { t } = useI18n()

  const soundStore = useSoundStore()

  // 状态
  const activeThreadIdMap = ref<Map<number, string | null>>(new Map())
  const threads = ref<
    {
      dt: string
      dtThreads: CONVERSATION[]
    }[]
  >([])
  const messagesMap = ref<Map<number, AssistantMessage[] | UserMessage[]>>(new Map())
  const isLoading = ref(false)
  const generatingThreadIds = ref(new Set<string>())
  const pageSize = ref(40)
  const hasMore = ref(true)
  const isSidebarOpen = ref(false)

  // 使用Map来存储会话工作状态
  const threadsWorkingStatusMap = ref<Map<number, Map<string, WorkingStatus>>>(new Map())

  // 添加消息生成缓存
  const generatingMessagesCacheMap = ref<
    Map<number, Map<string, { message: AssistantMessage | UserMessage; threadId: string }>>
  >(new Map())

  // 对话配置状态
  const chatConfig = ref<CONVERSATION_SETTINGS>({
    systemPrompt: '',
    temperature: 0.7,
    contextLength: 32000,
    maxTokens: 8000,
    providerId: '',
    modelId: '',
    artifacts: 0
  })

  // Deeplink 消息缓存
  const deeplinkCache = ref<{
    msg?: string
    modelId?: string
    systemPrompt?: string
    autoSend?: boolean
  } | null>(null)

  // Getters
  const getTabId = () => window.api.getWebContentsId()
  const getActiveThreadId = () => activeThreadIdMap.value.get(getTabId()) ?? null
  const setActiveThreadId = (threadId: string | null) => {
    activeThreadIdMap.value.set(getTabId(), threadId)
  }
  const getMessages = () => messagesMap.value.get(getTabId()) ?? []
  const setMessages = (msgs: AssistantMessage[] | UserMessage[]) => {
    messagesMap.value.set(getTabId(), msgs)
  }
  const getThreadsWorkingStatus = () => {
    if (!threadsWorkingStatusMap.value.has(getTabId())) {
      threadsWorkingStatusMap.value.set(getTabId(), new Map())
    }
    return threadsWorkingStatusMap.value.get(getTabId())!
  }
  const getGeneratingMessagesCache = () => {
    if (!generatingMessagesCacheMap.value.has(getTabId())) {
      generatingMessagesCacheMap.value.set(getTabId(), new Map())
    }
    return generatingMessagesCacheMap.value.get(getTabId())!
  }

  const activeThread = computed(() => {
    return threads.value.flatMap((t) => t.dtThreads).find((t) => t.id === getActiveThreadId())
  })

  // Actions
  const loadThreads = async (page: number) => {
    if (isLoading.value || (!hasMore.value && page !== 1)) {
      return
    }
    try {
      isLoading.value = true
      const result = await threadP.getConversationList(page, pageSize.value)

      // Sort conversations: Pinned first, then by date
      result.list.sort((a, b) => {
        // Treat is_pinned undefined as 0 (not pinned)
        const aIsPinned = a.is_pinned === 1
        const bIsPinned = b.is_pinned === 1

        if (aIsPinned && !bIsPinned) {
          return -1 // a comes first
        }
        if (!aIsPinned && bIsPinned) {
          return 1 // b comes first
        }
        // If both have the same pinned status, sort by updatedAt
        return b.updatedAt - a.updatedAt
      })

      // 按日期分组处理会话列表
      const groupedThreads: Map<string, CONVERSATION[]> = new Map()

      result.list.forEach((conv) => {
        const date = new Date(conv.updatedAt).toISOString().split('T')[0]
        if (!groupedThreads.has(date)) {
          groupedThreads.set(date, [])
        }
        // Ensure is_pinned is part of the conversation object
        // The spread operator `...conv` already includes `is_pinned` if it exists.
        // Explicitly setting `is_pinned: conv.is_pinned` is redundant but harmless.
        groupedThreads.get(date)?.push({
          ...conv
        })
      })

      // 转换为组件所需的数据结构
      const newThreads = Array.from(groupedThreads.entries()).map(([dt, dtThreads]) => ({
        dt,
        dtThreads
      }))

      // 判断是否还有更多数据
      hasMore.value = result.list.length === pageSize.value

      if (page === 1) {
        threads.value = newThreads
      } else {
        // 合并现有数据和新数据，需要处理同一天的数据
        newThreads.forEach((newThread) => {
          const existingThread = threads.value.find((t) => t.dt === newThread.dt)
          if (existingThread) {
            existingThread.dtThreads.push(...newThread.dtThreads)
          } else {
            threads.value.push(newThread)
          }
        })
      }
      // 按日期排序
      threads.value.sort((a, b) => new Date(b.dt).getTime() - new Date(a.dt).getTime())
    } catch (error) {
      console.error('加载会话列表失败:', error)
      throw error
    } finally {
      isLoading.value = false
    }
  }

  const createNewEmptyThread = async () => {
    try {
      await clearActiveThread()
      await loadThreads(1)
    } catch (error) {
      console.error('清空活动会话并加载第一页失败:', error)
      throw error
    }
  }

  const createThread = async (title: string, settings: Partial<CONVERSATION_SETTINGS>) => {
    try {
      const threadId = await threadP.createConversation(title, settings, getTabId())
      await loadThreads(1)
      return threadId
    } catch (error) {
      console.error('创建会话失败:', error)
      throw error
    }
  }

  const setActiveThread = async (threadId: string) => {
    const tabId = getTabId()
    const threadsWorkingStatus = getThreadsWorkingStatus()
    if (
      threadsWorkingStatus.get(threadId) === 'completed' ||
      threadsWorkingStatus.get(threadId) === 'error'
    ) {
      threadsWorkingStatus.delete(threadId)
    }
    setActiveThreadId(threadId)
    setMessages([])
    await threadP.setActiveConversation(threadId, tabId)
  }

  const clearActiveThread = async () => {
    const tabId = getTabId()
    if (!getActiveThreadId()) return
    await threadP.clearActiveThread(tabId)
    setActiveThreadId(null)
  }

  // 处理消息的 extra 信息
  const enrichMessageWithExtra = async (message: Message): Promise<Message> => {
    if (
      Array.isArray((message as AssistantMessage).content) &&
      (message as AssistantMessage).content.some((block) => block.extra)
    ) {
      const attachments = await threadP.getMessageExtraInfo(message.id, 'search_result')
      // 更新消息中的 extra 信息
      ;(message as AssistantMessage).content = (message as AssistantMessage).content.map(
        (block) => {
          if (block.type === 'search' && block.extra) {
            return {
              ...block,
              extra: {
                ...block.extra,
                pages: attachments.map((attachment) => ({
                  title: attachment.title,
                  url: attachment.url,
                  content: attachment.content,
                  description: attachment.description,
                  icon: attachment.icon
                }))
              }
            }
          }
          return block
        }
      )
      // 处理变体消息的 extra 信息
      const assistantMessage = message as AssistantMessage
      if (assistantMessage.variants && assistantMessage.variants.length > 0) {
        assistantMessage.variants = await Promise.all(
          assistantMessage.variants.map((variant) => enrichMessageWithExtra(variant))
        )
      }
    }

    return message
  }

  const loadMessages = async () => {
    if (!getActiveThreadId()) return

    try {
      const result = await threadP.getMessages(getActiveThreadId()!, 1, 100)
      // 合并数据库消息和缓存中的消息
      const mergedMessages = [...result.list]

      // 查找当前会话的缓存消息
      for (const [, cached] of getGeneratingMessagesCache()) {
        if (cached.threadId === getActiveThreadId()) {
          const message = cached.message
          if (message.is_variant && message.parentId) {
            // 如果是变体消息，找到父消息并添加到其 variants 数组中
            const parentMsg = mergedMessages.find((m) => m.parentId === message.parentId)
            if (parentMsg) {
              if (!parentMsg.variants) {
                parentMsg.variants = []
              }
              const existingVariantIndex = parentMsg.variants.findIndex((v) => v.id === message.id)
              if (existingVariantIndex !== -1) {
                parentMsg.variants[existingVariantIndex] = await enrichMessageWithExtra(message)
              } else {
                parentMsg.variants.push(await enrichMessageWithExtra(message))
              }
            }
          } else {
            // 如果是非变体消息，直接更新或添加到消息列表
            const existingIndex = mergedMessages.findIndex((m) => m.id === message.id)
            if (existingIndex !== -1) {
              mergedMessages[existingIndex] = await enrichMessageWithExtra(message)
            } else {
              mergedMessages.push(await enrichMessageWithExtra(message))
            }
          }
        }
      }

      // 处理所有消息的 extra 信息
      setMessages(
        (await Promise.all(mergedMessages.map((msg) => enrichMessageWithExtra(msg)))) as
          | AssistantMessage[]
          | UserMessage[]
      )
    } catch (error) {
      console.error('加载消息失败:', error)
      throw error
    }
  }

  const sendMessage = async (content: UserMessageContent | AssistantMessageBlock[]) => {
    if (!getActiveThreadId() || !content) return

    try {
      generatingThreadIds.value.add(getActiveThreadId()!)
      // 设置当前会话的workingStatus为working
      updateThreadWorkingStatus(getActiveThreadId()!, 'working')
      const aiResponseMessage = await threadP.sendMessage(
        getActiveThreadId()!,
        JSON.stringify(content),
        'user'
      )

      // 将消息添加到缓存
      getGeneratingMessagesCache().set(aiResponseMessage.id, {
        message: aiResponseMessage,
        threadId: getActiveThreadId()!
      })

      await loadMessages()
      await threadP.startStreamCompletion(getActiveThreadId()!)
    } catch (error) {
      console.error('发送消息失败:', error)
      throw error
    }
  }

  const retryMessage = async (messageId: string) => {
    if (!getActiveThreadId()) return
    try {
      const aiResponseMessage = await threadP.retryMessage(messageId, chatConfig.value.modelId)
      // 将消息添加到缓存
      getGeneratingMessagesCache().set(aiResponseMessage.id, {
        message: aiResponseMessage,
        threadId: getActiveThreadId()!
      })
      await loadMessages()
      generatingThreadIds.value.add(getActiveThreadId()!)
      // 设置当前会话的workingStatus为working
      updateThreadWorkingStatus(getActiveThreadId()!, 'working')
      await threadP.startStreamCompletion(getActiveThreadId()!, messageId)
    } catch (error) {
      console.error('重试消息失败:', error)
      throw error
    }
  }

  // 创建会话分支（从指定消息开始fork一个新会话）
  const forkThread = async (messageId: string, forkTag: string = '(fork)') => {
    if (!getActiveThreadId()) return

    try {
      // 获取当前会话信息
      const currentThread = await threadP.getConversation(getActiveThreadId()!)

      // 创建分支会话标题
      const newThreadTitle = `${currentThread.title} ${forkTag}`

      // 调用main层的forkConversation方法
      const newThreadId = await threadP.forkConversation(
        getActiveThreadId()!,
        messageId,
        newThreadTitle,
        currentThread.settings
      )

      // 重新加载会话列表
      await loadThreads(1)

      // 切换到新会话
      await setActiveThread(newThreadId)

      return newThreadId
    } catch (error) {
      console.error('创建会话分支失败:', error)
      throw error
    }
  }

  const handleStreamResponse = (msg: {
    eventId: string
    content?: string
    reasoning_content?: string
    tool_call_id?: string
    tool_call_name?: string
    tool_call_params?: string
    tool_call_response?: string
    maximum_tool_calls_reached?: boolean
    tool_call_server_name?: string
    tool_call_server_icons?: string
    tool_call_server_description?: string
    tool_call?: 'start' | 'end' | 'error' | 'update' | 'running'
    totalUsage?: {
      prompt_tokens: number
      completion_tokens: number
      total_tokens: number
    }
    tool_call_response_raw?: unknown
    image_data?: {
      data: string
      mimeType: string
    }
  }) => {
    // 从缓存中查找消息
    const cached = getGeneratingMessagesCache().get(msg.eventId)
    if (cached) {
      const curMsg = cached.message as AssistantMessage
      if (curMsg.content) {
        // 处理工具调用达到最大次数的情况
        if (msg.maximum_tool_calls_reached) {
          const lastBlock = curMsg.content[curMsg.content.length - 1]
          if (lastBlock) {
            lastBlock.status = 'success'
          }
          curMsg.content.push({
            type: 'action',
            content: 'common.error.maximumToolCallsReached',
            status: 'success',
            timestamp: Date.now(),
            action_type: 'maximum_tool_calls_reached',
            tool_call: {
              id: msg.tool_call_id,
              name: msg.tool_call_name,
              params: msg.tool_call_params,
              server_name: msg.tool_call_server_name,
              server_icons: msg.tool_call_server_icons,
              server_description: msg.tool_call_server_description
            },
            extra: {
              needContinue: true
            }
          })
        } else if (msg.tool_call) {
          if (msg.tool_call === 'start') {
            // 工具调用开始解析参数 - 创建新的工具调用块
            const lastBlock = curMsg.content[curMsg.content.length - 1]
            if (lastBlock) {
              lastBlock.status = 'success'
            }

            // 工具调用音效，与实际数据流同步
            playToolcallSound()

            curMsg.content.push({
              type: 'tool_call',
              content: '',
              status: 'loading', // 使用loading状态表示正在解析参数
              timestamp: Date.now(),
              tool_call: {
                id: msg.tool_call_id,
                name: msg.tool_call_name,
                params: msg.tool_call_params || '',
                server_name: msg.tool_call_server_name,
                server_icons: msg.tool_call_server_icons,
                server_description: msg.tool_call_server_description
              }
            })
          } else if (msg.tool_call === 'update') {
            // 实时更新工具调用参数
            const existingToolCallBlock = curMsg.content.find(
              (block) =>
                block.type === 'tool_call' &&
                ((msg.tool_call_id && block.tool_call?.id === msg.tool_call_id) ||
                  block.tool_call?.name === msg.tool_call_name) &&
                block.status === 'loading'
            )
            if (
              existingToolCallBlock &&
              existingToolCallBlock.type === 'tool_call' &&
              existingToolCallBlock.tool_call
            ) {
              // 更新参数内容
              existingToolCallBlock.tool_call.params = msg.tool_call_params || ''
            }
          } else if (msg.tool_call === 'running') {
            // 工具开始执行 - 查找对应的工具调用块并更新状态
            const existingToolCallBlock = curMsg.content.find(
              (block) =>
                block.type === 'tool_call' &&
                ((msg.tool_call_id && block.tool_call?.id === msg.tool_call_id) ||
                  block.tool_call?.name === msg.tool_call_name) &&
                block.status === 'loading'
            )
            if (existingToolCallBlock && existingToolCallBlock.type === 'tool_call') {
              // 保持loading状态，但可以添加执行中的标识
              existingToolCallBlock.status = 'loading'
              if (existingToolCallBlock.tool_call) {
                // 确保参数是最新的
                existingToolCallBlock.tool_call.params =
                  msg.tool_call_params || existingToolCallBlock.tool_call.params
              }
            } else {
              // 如果没有找到现有的工具调用块，创建一个新的（兼容旧逻辑）
              const lastBlock = curMsg.content[curMsg.content.length - 1]
              if (lastBlock) {
                lastBlock.status = 'success'
              }

              curMsg.content.push({
                type: 'tool_call',
                content: '',
                status: 'loading',
                timestamp: Date.now(),
                tool_call: {
                  id: msg.tool_call_id,
                  name: msg.tool_call_name,
                  params: msg.tool_call_params || '',
                  server_name: msg.tool_call_server_name,
                  server_icons: msg.tool_call_server_icons,
                  server_description: msg.tool_call_server_description
                }
              })
            }
          } else if (msg.tool_call === 'end' || msg.tool_call === 'error') {
            // 查找对应的工具调用块
            const existingToolCallBlock = curMsg.content.find(
              (block) =>
                block.type === 'tool_call' &&
                ((msg.tool_call_id && block.tool_call?.id === msg.tool_call_id) ||
                  block.tool_call?.name === msg.tool_call_name) &&
                block.status === 'loading'
            )
            if (existingToolCallBlock && existingToolCallBlock.type === 'tool_call') {
              if (msg.tool_call === 'error') {
                existingToolCallBlock.status = 'error'
                if (existingToolCallBlock.tool_call) {
                  existingToolCallBlock.tool_call.response =
                    msg.tool_call_response || 'tool call failed'
                }
              } else {
                existingToolCallBlock.status = 'success'
                if (msg.tool_call_response && existingToolCallBlock.tool_call) {
                  existingToolCallBlock.tool_call.response = msg.tool_call_response
                }
              }
            }
          }
        }
        // 处理图像数据
        else if (msg.image_data) {
          const lastBlock = curMsg.content[curMsg.content.length - 1]
          if (lastBlock) {
            lastBlock.status = 'success'
          }

          curMsg.content.push({
            type: 'image',
            content: 'image',
            status: 'success',
            timestamp: Date.now(),
            image_data: {
              data: msg.image_data.data,
              mimeType: msg.image_data.mimeType
            }
          })
        }
        // 处理普通内容
        else if (msg.content) {
          const lastContentBlock = curMsg.content[curMsg.content.length - 1]
          if (lastContentBlock && lastContentBlock.type === 'content') {
            lastContentBlock.content += msg.content
            // 打字机音效，与实际数据流同步
            playTypewriterSound()
          } else {
            if (lastContentBlock) {
              lastContentBlock.status = 'success'
            }
            curMsg.content.push({
              type: 'content',
              content: msg.content,
              status: 'loading',
              timestamp: Date.now()
            })
            // 如果是新块的第一个字符，也播放声音
            playTypewriterSound()
          }
        }

        // 处理推理内容
        if (msg.reasoning_content) {
          const lastReasoningBlock = curMsg.content[curMsg.content.length - 1]
          if (lastReasoningBlock && lastReasoningBlock.type === 'reasoning_content') {
            lastReasoningBlock.content += msg.reasoning_content
          } else {
            if (lastReasoningBlock) {
              lastReasoningBlock.status = 'success'
            }
            curMsg.content.push({
              type: 'reasoning_content',
              content: msg.reasoning_content,
              status: 'loading',
              timestamp: Date.now()
            })
          }
        }
      }

      // 处理使用情况统计
      if (msg.totalUsage) {
        curMsg.usage = {
          ...curMsg.usage,
          total_tokens: msg.totalUsage.total_tokens,
          input_tokens: msg.totalUsage.prompt_tokens,
          output_tokens: msg.totalUsage.completion_tokens
        }
      }

      // 如果是当前激活的会话，更新显示
      if (cached.threadId === getActiveThreadId()) {
        const msgIndex = getMessages().findIndex((m) => m.id === msg.eventId)
        if (msgIndex !== -1) {
          getMessages()[msgIndex] = curMsg
        }
      }
    }
  }

  const handleStreamEnd = async (msg: { eventId: string }) => {
    // 从缓存中移除消息
    const cached = getGeneratingMessagesCache().get(msg.eventId)
    if (cached) {
      // 获取最新的消息并处理 extra 信息
      const updatedMessage = await threadP.getMessage(msg.eventId)
      const enrichedMessage = await enrichMessageWithExtra(updatedMessage)

      getGeneratingMessagesCache().delete(msg.eventId)
      generatingThreadIds.value.delete(cached.threadId)
      // 设置会话的workingStatus为completed
      // 如果是当前活跃的会话，则直接从Map中移除
      if (getActiveThreadId() === cached.threadId) {
        getThreadsWorkingStatus().delete(cached.threadId)
      } else {
        updateThreadWorkingStatus(cached.threadId, 'completed')
      }

      // 检查窗口是否聚焦，如果未聚焦则发送通知
      // const isFocused = await windowP.isMainWindowFocused(windowP.mainWindow?.id)
      // if (!isFocused) {
      //   // 获取生成内容的前20个字符作为通知内容
      //   let notificationContent = ''
      //   if (enrichedMessage && (enrichedMessage as AssistantMessage).content) {
      //     const assistantMsg = enrichedMessage as AssistantMessage
      //     // 从content中提取文本内容
      //     for (const block of assistantMsg.content) {
      //       if (block.type === 'content' && block.content) {
      //         notificationContent = block.content.substring(0, 20)
      //         if (block.content.length > 20) notificationContent += '...'
      //         break
      //       }
      //     }
      //   }

      //   // 发送通知
      //   await notificationP.showNotification({
      //     id: `chat/${cached.threadId}/${msg.eventId}`,
      //     title: t('chat.notify.generationComplete'),
      //     body: notificationContent || t('chat.notify.generationComplete')
      //   })
      // }

      // 如果是变体消息，需要更新主消息
      if (enrichedMessage.is_variant && enrichedMessage.parentId) {
        // 获取主消息
        const mainMessage = await threadP.getMainMessageByParentId(
          cached.threadId,
          enrichedMessage.parentId
        )

        if (mainMessage) {
          const enrichedMainMessage = await enrichMessageWithExtra(mainMessage)
          // 如果是当前激活的会话，更新显示
          if (getActiveThreadId() === getActiveThreadId()) {
            const mainMsgIndex = getMessages().findIndex((m) => m.id === mainMessage.id)
            if (mainMsgIndex !== -1) {
              getMessages()[mainMsgIndex] = enrichedMainMessage as AssistantMessage | UserMessage
            }
          }
        }
      } else {
        // 如果是当前激活的会话，更新显示
        if (getActiveThreadId() === getActiveThreadId()) {
          const msgIndex = getMessages().findIndex((m) => m.id === msg.eventId)
          if (msgIndex !== -1) {
            getMessages()[msgIndex] = enrichedMessage as AssistantMessage | UserMessage
          }
        }
      }

      // 检查是否需要更新标题（仅在对话刚开始时）
      if (getActiveThreadId() === getActiveThreadId()) {
        const thread = await threadP.getConversation(getActiveThreadId()!)
        const { list: messages } = await threadP.getMessages(getActiveThreadId()!, 1, 10)
        // 只有当对话刚开始（只有一问一答两条消息）时才生成标题
        if (messages.length === 2 && thread && thread.is_new === 1) {
          try {
            console.info('自动生成标题 start', messages.length, thread)
            await threadP.summaryTitles(getTabId()).then(async (title) => {
              if (title) {
                console.info('自动生成标题', title)
                await threadP.renameConversation(getActiveThreadId()!, title)
                // 重新加载会话列表以更新标题
                await loadThreads(1)
              }
            })
          } catch (error) {
            console.error('自动生成标题失败:', error)
          }
        }
      }
      loadThreads(1)
    }
  }

  const handleStreamError = async (msg: { eventId: string }) => {
    // 从缓存中获取消息
    const cached = getGeneratingMessagesCache().get(msg.eventId)
    if (cached) {
      if (getActiveThreadId() === getActiveThreadId()) {
        try {
          const updatedMessage = await threadP.getMessage(msg.eventId)
          const enrichedMessage = await enrichMessageWithExtra(updatedMessage)

          if (enrichedMessage.is_variant && enrichedMessage.parentId) {
            // 处理变体消息的错误状态
            const parentMsgIndex = getMessages().findIndex((m) => m.id === enrichedMessage.parentId)
            if (parentMsgIndex !== -1) {
              const parentMsg = getMessages()[parentMsgIndex] as AssistantMessage
              if (!parentMsg.variants) {
                parentMsg.variants = []
              }
              const variantIndex = parentMsg.variants.findIndex((v) => v.id === enrichedMessage.id)
              if (variantIndex !== -1) {
                parentMsg.variants[variantIndex] = enrichedMessage
              } else {
                parentMsg.variants.push(enrichedMessage)
              }
              getMessages()[parentMsgIndex] = { ...parentMsg }
            }
          } else {
            // 非变体消息的原有错误处理逻辑
            const messageIndex = getMessages().findIndex((m) => m.id === msg.eventId)
            if (messageIndex !== -1) {
              getMessages()[messageIndex] = enrichedMessage as AssistantMessage | UserMessage
            }
          }
          const wid = window.api.getWindowId() || 0
          // 检查窗口是否聚焦，如果未聚焦则发送错误通知
          const isFocused = await windowP.isMainWindowFocused(wid)
          if (!isFocused) {
            // 获取错误信息
            let errorMessage = t('chat.notify.generationError')
            if (enrichedMessage && (enrichedMessage as AssistantMessage).content) {
              const assistantMsg = enrichedMessage as AssistantMessage
              // 查找错误信息块
              for (const block of assistantMsg.content) {
                if (block.status === 'error' && block.content) {
                  errorMessage = block.content.substring(0, 20)
                  if (block.content.length > 20) errorMessage += '...'
                  break
                }
              }
            }

            // 发送错误通知
            await notificationP.showNotification({
              id: `error-${msg.eventId}`,
              title: t('chat.notify.generationError'),
              body: errorMessage
            })
          }
        } catch (error) {
          console.error('加载错误消息失败:', error)
        }
      }
      getGeneratingMessagesCache().delete(msg.eventId)
      generatingThreadIds.value.delete(cached.threadId)
      // 设置会话的workingStatus为error
      // 如果是当前活跃的会话，则直接从Map中移除
      if (getActiveThreadId() === cached.threadId) {
        getThreadsWorkingStatus().delete(cached.threadId)
      } else {
        updateThreadWorkingStatus(cached.threadId, 'error')
      }
    }
  }

  const renameThread = async (threadId: string, title: string) => {
    await threadP.renameConversation(threadId, title)
    loadThreads(1)
  }
  const toggleThreadPinned = async (threadId: string, isPinned: boolean) => {
    await threadP.toggleConversationPinned(threadId, isPinned)
    loadThreads(1)
  }
  // 配置相关的方法
  const loadChatConfig = async () => {
    if (!getActiveThreadId()) return
    try {
      const conversation = await threadP.getConversation(getActiveThreadId()!)
      const threadToUpdate = threads.value
        .flatMap((thread) => thread.dtThreads)
        .find((t) => t.id === getActiveThreadId())
      if (threadToUpdate) {
        Object.assign(threadToUpdate, conversation)
      }
      if (conversation) {
        chatConfig.value = { ...conversation.settings }
      }
    } catch (error) {
      console.error('加载对话配置失败:', error)
      throw error
    }
  }

  const saveChatConfig = async () => {
    if (!getActiveThreadId()) return
    try {
      await threadP.updateConversationSettings(getActiveThreadId()!, chatConfig.value)
    } catch (error) {
      console.error('保存对话配置失败:', error)
      throw error
    }
  }

  const updateChatConfig = async (newConfig: Partial<CONVERSATION_SETTINGS>) => {
    chatConfig.value = { ...chatConfig.value, ...newConfig }
    await saveChatConfig()
    await loadChatConfig() // 加载对话配置
  }

  const deleteMessage = async (messageId: string) => {
    if (!getActiveThreadId()) return
    try {
      await threadP.deleteMessage(messageId)
      loadMessages()
    } catch (error) {
      console.error('删除消息失败:', error)
    }
  }
  const clearAllMessages = async (threadId: string) => {
    if (!threadId) return
    try {
      await threadP.clearAllMessages(threadId)
      // 清空本地消息列表
      if (threadId === getActiveThreadId()) {
        setMessages([])
      }
      // 清空生成缓存中的相关消息
      const cache = getGeneratingMessagesCache()
      for (const [messageId, cached] of cache.entries()) {
        if (cached.threadId === threadId) {
          cache.delete(messageId)
        }
      }
      generatingThreadIds.value.delete(threadId)
      // 从状态Map中移除会话状态
      getThreadsWorkingStatus().delete(threadId)
    } catch (error) {
      console.error('清空消息失败:', error)
      throw error
    }
  }

  const cancelGenerating = async (threadId: string) => {
    if (!threadId) return
    try {
      // 找到当前正在生成的消息
      const cache = getGeneratingMessagesCache()
      const generatingMessage = Array.from(cache.entries()).find(
        ([, cached]) => cached.threadId === threadId
      )
      if (generatingMessage) {
        const [messageId] = generatingMessage
        await threadP.stopMessageGeneration(messageId)
        // 从缓存中移除消息
        cache.delete(messageId)
        generatingThreadIds.value.delete(threadId)
        // 设置会话的workingStatus为completed
        if (getActiveThreadId() === threadId) {
          getThreadsWorkingStatus().delete(threadId)
        } else {
          updateThreadWorkingStatus(threadId, 'completed')
        }
        // 获取更新后的消息
        const updatedMessage = await threadP.getMessage(messageId)
        // 更新消息列表中的对应消息
        const messageIndex = getMessages().findIndex((msg) => msg.id === messageId)
        if (messageIndex !== -1) {
          getMessages()[messageIndex] = updatedMessage
        }
      }
    } catch (error) {
      console.error('取消生成失败:', error)
    }
  }
  const continueStream = async (conversationId: string, messageId: string) => {
    if (!conversationId || !messageId) return
    try {
      generatingThreadIds.value.add(conversationId)
      // 设置会话的workingStatus为working
      updateThreadWorkingStatus(conversationId, 'working')

      // 创建一个新的助手消息
      const aiResponseMessage = await threadP.sendMessage(
        conversationId,
        JSON.stringify({
          text: 'continue',
          files: [],
          links: [],
          search: false,
          think: false,
          continue: true
        }),
        'user'
      )

      if (!aiResponseMessage) {
        console.error('创建助手消息失败')
        return
      }

      // 将消息添加到缓存
      getGeneratingMessagesCache().set(aiResponseMessage.id, {
        message: aiResponseMessage,
        threadId: conversationId
      })

      await loadMessages()
      await threadP.continueStreamCompletion(conversationId, messageId)
    } catch (error) {
      console.error('继续生成失败:', error)
      throw error
    }
  }

  window.electron.ipcRenderer.on(CONVERSATION_EVENTS.ACTIVATED, (_, msg) => {
    // 如果不是当前tab
    if (msg.tabId !== getTabId()) {
      // 检查新激活的会话是否在当前窗口的会话列表中
      const isThreadInCurrentWindow = threads.value
        .flatMap((t) => t.dtThreads)
        .some((t) => t.id === msg.conversationId)
      console.log('isThreadInCurrentWindow', isThreadInCurrentWindow)
      // 如果新激活的会话不在当前窗口的会话列表中，保持当前激活状态
      if (!isThreadInCurrentWindow) {
        loadThreads(1)
        return
      }
      return
    }

    // 如果是当前tab或新激活的会话在当前窗口中，则正常处理
    activeThreadIdMap.value.set(getTabId(), msg.conversationId)

    // 如果存在状态为completed或error的会话，从Map中移除
    if (msg.conversationId) {
      const status = getThreadsWorkingStatus().get(msg.conversationId)
      if (status === 'completed' || status === 'error') {
        getThreadsWorkingStatus().delete(msg.conversationId)
      }
    }

    loadMessages()
    loadChatConfig() // 加载对话配置
  })

  const handleMessageEdited = async (msgId: string) => {
    // 首先检查是否在生成缓存中
    const cached = getGeneratingMessagesCache().get(msgId)
    if (cached) {
      // 如果在缓存中，获取最新的消息
      const updatedMessage = await threadP.getMessage(msgId)
      // 处理 extra 信息
      const enrichedMessage = await enrichMessageWithExtra(updatedMessage)

      // 更新缓存
      cached.message = enrichedMessage as AssistantMessage | UserMessage

      // 如果是当前会话的消息，也更新显示
      if (cached.threadId === getActiveThreadId()) {
        const msgIndex = getMessages().findIndex((m) => m.id === msgId)
        if (msgIndex !== -1) {
          getMessages()[msgIndex] = enrichedMessage as AssistantMessage | UserMessage
        }
      }
    } else if (getActiveThreadId()) {
      // 如果不在缓存中，先尝试获取主消息
      const mainMessage = await threadP.getMainMessageByParentId(getActiveThreadId()!, msgId)
      if (mainMessage) {
        // 如果找到主消息，说明当前消息是变体消息
        const enrichedMainMessage = await enrichMessageWithExtra(mainMessage)
        const mainMsgIndex = getMessages().findIndex((m) => m.id === mainMessage.id)
        if (mainMsgIndex !== -1) {
          getMessages()[mainMsgIndex] = enrichedMainMessage as AssistantMessage | UserMessage
        }
      } else {
        // 如果不是变体消息，直接更新当前消息
        const msgIndex = getMessages().findIndex((m) => m.id === msgId)
        if (msgIndex !== -1) {
          const updatedMessage = await threadP.getMessage(msgId)
          const enrichedMessage = await enrichMessageWithExtra(updatedMessage)
          getMessages()[msgIndex] = enrichedMessage as AssistantMessage | UserMessage
        }
      }
    }
  }

  /////////////////////////////////////////////////////////////////////////////////////////////////////////
  let typewriterAudio: HTMLAudioElement | null = null
  let toolcallAudio: HTMLAudioElement | null = null

  let lastSoundTime = 0
  const soundInterval = 120

  const initAudio = () => {
    if (!typewriterAudio) {
      typewriterAudio = new Audio('/sounds/sfx-typing.mp3')
      typewriterAudio.volume = 0.6
      typewriterAudio.load()
    }
    if (!toolcallAudio) {
      toolcallAudio = new Audio('/sounds/sfx-fc.mp3')
      toolcallAudio.volume = 1
      toolcallAudio.load()
    }
  }

  initAudio()

  const playTypewriterSound = () => {
    const now = Date.now()
<<<<<<< HEAD
    if (!soundStore.soundEnabled) return
=======
    if (!settingsStore.soundEnabled || !typewriterAudio) return
>>>>>>> 66d75efb
    if (now - lastSoundTime > soundInterval) {
      typewriterAudio.currentTime = 0
      typewriterAudio.play().catch(console.error)
      lastSoundTime = now
    }
  }

  const playToolcallSound = () => {
<<<<<<< HEAD
    if (!soundStore.soundEnabled) return
    const audio = new Audio('/sounds/sfx-fc.mp3')
    audio.volume = 1
    audio.play().catch(console.error)
=======
    if (!settingsStore.soundEnabled || !toolcallAudio) return
    toolcallAudio.currentTime = 0
    toolcallAudio.play().catch(console.error)
>>>>>>> 66d75efb
  }

  /////////////////////////////////////////////////////////////////////////////////////////////////////////
  // 注册消息编辑事件处理
  window.electron.ipcRenderer.on(CONVERSATION_EVENTS.MESSAGE_EDITED, (_, msgId: string) => {
    handleMessageEdited(msgId)
  })

  window.electron.ipcRenderer.on(DEEPLINK_EVENTS.START, async (_, data) => {
    console.log('DEEPLINK_EVENTS.START', data)
    // 检查当前路由，如果不在新会话页面，则跳转
    const currentRoute = router.currentRoute.value
    if (currentRoute.name !== 'chat') {
      await router.push({ name: 'chat' })
    }
    // 检查是否存在 activeThreadId，如果存在则创建新会话
    if (getActiveThreadId()) {
      await clearActiveThread()
    }
    // 存储 deeplink 数据到缓存
    if (data) {
      deeplinkCache.value = {
        msg: data.msg,
        modelId: data.modelId,
        systemPrompt: data.systemPrompt,
        autoSend: data.autoSend
      }
    }
  })

  // 清理 Deeplink 缓存
  const clearDeeplinkCache = () => {
    deeplinkCache.value = null
  }

  // 新增更新会话workingStatus的方法
  const updateThreadWorkingStatus = (threadId: string, status: WorkingStatus) => {
    // 如果是活跃会话，且状态为completed或error，直接从Map中移除
    if (getActiveThreadId() === threadId && (status === 'completed' || status === 'error')) {
      // console.log(`活跃会话状态移除: ${threadId}`)
      getThreadsWorkingStatus().delete(threadId)
      return
    }

    // 记录状态变更
    const oldStatus = getThreadsWorkingStatus().get(threadId)
    if (oldStatus !== status) {
      // console.log(`会话状态变更: ${threadId} ${oldStatus || 'none'} -> ${status}`)
      getThreadsWorkingStatus().set(threadId, status)
    }
  }

  // 获取会话工作状态的方法
  const getThreadWorkingStatus = (threadId: string): WorkingStatus | null => {
    return getThreadsWorkingStatus().get(threadId) || null
  }

  return {
    renameThread,
    // 状态
    createNewEmptyThread,
    isSidebarOpen,
    activeThreadIdMap,
    threads,
    messagesMap,
    isLoading,
    hasMore,
    generatingThreadIds,
    // Getters
    activeThread,
    // Actions
    loadThreads,
    createThread,
    setActiveThread,
    loadMessages,
    sendMessage,
    handleStreamResponse,
    handleStreamEnd,
    handleStreamError,
    handleMessageEdited,
    // 导出配置相关的状态和方法
    chatConfig,
    updateChatConfig,
    retryMessage,
    deleteMessage,
    clearActiveThread,
    cancelGenerating,
    clearAllMessages,
    continueStream,
    deeplinkCache,
    clearDeeplinkCache,
    forkThread,
    updateThreadWorkingStatus,
    getThreadWorkingStatus,
    threadsWorkingStatusMap,
    toggleThreadPinned,
    getActiveThreadId,
    getGeneratingMessagesCache,
    getMessages
  }
})<|MERGE_RESOLUTION|>--- conflicted
+++ resolved
@@ -1030,11 +1030,7 @@
 
   const playTypewriterSound = () => {
     const now = Date.now()
-<<<<<<< HEAD
-    if (!soundStore.soundEnabled) return
-=======
-    if (!settingsStore.soundEnabled || !typewriterAudio) return
->>>>>>> 66d75efb
+    if (!soundStore.soundEnabled || !typewriterAudio) return
     if (now - lastSoundTime > soundInterval) {
       typewriterAudio.currentTime = 0
       typewriterAudio.play().catch(console.error)
@@ -1043,16 +1039,9 @@
   }
 
   const playToolcallSound = () => {
-<<<<<<< HEAD
-    if (!soundStore.soundEnabled) return
-    const audio = new Audio('/sounds/sfx-fc.mp3')
-    audio.volume = 1
-    audio.play().catch(console.error)
-=======
-    if (!settingsStore.soundEnabled || !toolcallAudio) return
+    if (!soundStore.soundEnabled || !toolcallAudio) return
     toolcallAudio.currentTime = 0
     toolcallAudio.play().catch(console.error)
->>>>>>> 66d75efb
   }
 
   /////////////////////////////////////////////////////////////////////////////////////////////////////////

import { ArtifactsServer } from './artifactsServer'
import { FileSystemServer } from './filesystem'
import { BochaSearchServer } from './bochaSearchServer'
import { BraveSearchServer } from './braveSearchServer'
import { ImageServer } from './imageServer'
import { PowerpackServer } from './powerpackServer'
import { DifyKnowledgeServer } from './difyKnowledgeServer'
import { RagflowKnowledgeServer } from './ragflowKnowledgeServer'
import { FastGptKnowledgeServer } from './fastGptKnowledgeServer'
import { CustomPromptsServer } from './customPromptsServer'
import { DeepResearchServer } from './deepResearchServer'
import { AutoPromptingServer } from './autoPromptingServer'
import { ConversationSearchServer } from './conversationSearchServer'
import { MeetingServer } from './meetingServer'
<<<<<<< HEAD
import { BuiltinKnowledgeServer } from './builtinKnowledgeServer'
import { BuiltinKnowledgeConfig } from '@shared/presenter'
=======
import { AppleServer } from './appleServer'
>>>>>>> 6bf2cf7e

export function getInMemoryServer(
  serverName: string,
  args: string[],
  env?: Record<string, unknown>
) {
  switch (serverName) {
    case 'buildInFileSystem':
      return new FileSystemServer(args)
    case 'Artifacts':
      return new ArtifactsServer()
    case 'bochaSearch':
      return new BochaSearchServer(env)
    case 'braveSearch':
      return new BraveSearchServer(env)
    case 'deepResearch':
      return new DeepResearchServer(env)
    case 'imageServer':
      return new ImageServer(args[0], args[1])
    case 'powerpack':
      return new PowerpackServer(env)
    case 'difyKnowledge':
      return new DifyKnowledgeServer(
        env as {
          configs: {
            apiKey: string
            endpoint: string
            datasetId: string
            description: string
            enabled: boolean
          }[]
        }
      )
    case 'ragflowKnowledge':
      return new RagflowKnowledgeServer(
        env as {
          configs: {
            apiKey: string
            endpoint: string
            datasetIds: string[]
            description: string
            enabled: boolean
          }[]
        }
      )
    case 'fastGptKnowledge':
      return new FastGptKnowledgeServer(
        env as {
          configs: {
            apiKey: string
            endpoint: string
            datasetId: string
            description: string
            enabled: boolean
          }[]
        }
      )
    case 'builtinKnowledge':
      return new BuiltinKnowledgeServer(
        env as {
          configs: BuiltinKnowledgeConfig[]
        }
      )
    case 'deepchat-inmemory/custom-prompts-server':
      return new CustomPromptsServer()
    case 'deepchat-inmemory/deep-research-server':
      return new DeepResearchServer(env)
    case 'deepchat-inmemory/auto-prompting-server':
      return new AutoPromptingServer()
    case 'deepchat-inmemory/conversation-search-server':
      return new ConversationSearchServer()
    case 'deepchat-inmemory/meeting-server':
      return new MeetingServer()
    case 'deepchat/apple-server':
      // 只在 macOS 上创建 AppleServer
      if (process.platform !== 'darwin') {
        throw new Error('Apple Server is only supported on macOS')
      }
      return new AppleServer()
    default:
      throw new Error(`Unknown in-memory server: ${serverName}`)
  }
}<|MERGE_RESOLUTION|>--- conflicted
+++ resolved
@@ -12,12 +12,9 @@
 import { AutoPromptingServer } from './autoPromptingServer'
 import { ConversationSearchServer } from './conversationSearchServer'
 import { MeetingServer } from './meetingServer'
-<<<<<<< HEAD
 import { BuiltinKnowledgeServer } from './builtinKnowledgeServer'
 import { BuiltinKnowledgeConfig } from '@shared/presenter'
-=======
 import { AppleServer } from './appleServer'
->>>>>>> 6bf2cf7e
 
 export function getInMemoryServer(
   serverName: string,

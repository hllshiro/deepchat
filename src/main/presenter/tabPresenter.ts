--- conflicted
+++ resolved
@@ -2,8 +2,7 @@
 import { eventBus } from '@/eventbus'
 import { WINDOW_EVENTS, CONFIG_EVENTS, SYSTEM_EVENTS, TAB_EVENTS } from '@/events'
 import { is } from '@electron-toolkit/utils'
-import { ITabPresenter, TabCreateOptions, TabData } from '@shared/presenter'
-import { WindowPresenter } from './windowPresenter'
+import { ITabPresenter, TabCreateOptions, IWindowPresenter, TabData } from '@shared/presenter'
 import { BrowserWindow, WebContentsView, shell, nativeImage } from 'electron'
 import { join } from 'path'
 import contextMenu from '@/contextMenuHelper'
@@ -32,9 +31,9 @@
   // WebContents ID 到 Tab ID 的映射 (用于IPC调用来源识别)
   private webContentsToTabId: Map<number, number> = new Map()
 
-  private windowPresenter: WindowPresenter // 窗口管理器实例
-
-  constructor(windowPresenter: WindowPresenter) {
+  private windowPresenter: IWindowPresenter // 窗口管理器实例
+
+  constructor(windowPresenter: IWindowPresenter) {
     this.windowPresenter = windowPresenter // 注入窗口管理器
     this.initBusHandlers()
   }
@@ -66,6 +65,7 @@
         this.onWindowSizeChange(windowId)
       }, 100)
     })
+
     // 窗口关闭，分离包含的视图
     eventBus.on(WINDOW_EVENTS.WINDOW_CLOSED, (windowId: number) => {
       const views = this.windowTabs.get(windowId)
@@ -948,27 +948,6 @@
     }
   }
 
-<<<<<<< HEAD
-  /**
-   * 更新指定窗口的聊天页视图位置
-   */
-  async updateTabViewBounds(): Promise<void> {
-    // 获取目标窗口
-    this.windowPresenter.windows.forEach(async (window) => {
-      if (!window || window.isDestroyed()) {
-        console.warn('No target window found for view bounds update')
-        return
-      }
-      // 更新简单窗口的聊天页视图位置
-      const activeTabId = await this.getActiveTabId(window.id)
-      if (activeTabId) {
-        const view = this.tabs.get(activeTabId)
-        if (view) {
-          this.updateViewBounds(window, view)
-        }
-      }
-    })
-=======
   registerFloatingWindow(webContentsId: number, webContents: Electron.WebContents): void {
     try {
       console.log(`TabPresenter: Registering floating window as virtual tab, ID: ${webContentsId}`)
@@ -1003,6 +982,26 @@
     } catch (error) {
       console.error('TabPresenter: Failed to unregister floating window:', error)
     }
->>>>>>> e18c5006
+  }
+
+  /**
+   * 更新指定窗口的聊天页视图位置
+   */
+  async updateTabViewBounds(): Promise<void> {
+    // 获取目标窗口
+    this.windowPresenter.getAllWindows().forEach(async (window) => {
+      if (!window || window.isDestroyed()) {
+        console.warn('No target window found for view bounds update')
+        return
+      }
+      // 更新简单窗口的聊天页视图位置
+      const activeTabId = await this.getActiveTabId(window.id)
+      if (activeTabId) {
+        const view = this.tabs.get(activeTabId)
+        if (view) {
+          this.updateViewBounds(window, view)
+        }
+      }
+    })
   }
 }
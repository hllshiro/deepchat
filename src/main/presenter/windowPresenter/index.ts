--- conflicted
+++ resolved
@@ -26,10 +26,8 @@
   private isQuitting: boolean = false
   // 当前获得焦点的窗口 ID (内部记录)
   private focusedWindowId: number | null = null
-<<<<<<< HEAD
   // 主窗口 id
   private mainWindowId: number | null = null
-=======
   // 窗口聚焦状态管理
   private windowFocusStates = new Map<
     number,
@@ -40,7 +38,6 @@
       hasInitialFocus: boolean
     }
   >()
->>>>>>> 0c528c80
 
   constructor(configPresenter: ConfigPresenter) {
     this.windows = new Map()

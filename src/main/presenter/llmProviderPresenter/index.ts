import {
  ILlmProviderPresenter,
  LLM_PROVIDER,
  LLMResponse,
  MCPToolCall,
  MODEL_META,
  OllamaModel,
  ChatMessage,
  LLMAgentEvent,
  KeyStatus,
  ModelConfig,
  LLM_EMBEDDING_ATTRS
} from '@shared/presenter'
import { BaseLLMProvider } from './baseProvider'
import { OpenAIProvider } from './providers/openAIProvider'
import { DeepseekProvider } from './providers/deepseekProvider'
import { SiliconcloudProvider } from './providers/siliconcloudProvider'
import { eventBus, SendTarget } from '@/eventbus'
import { OpenAICompatibleProvider } from './providers/openAICompatibleProvider'
import { PPIOProvider } from './providers/ppioProvider'
import { OLLAMA_EVENTS } from '@/events'
import { ConfigPresenter } from '../configPresenter'
import { GeminiProvider } from './providers/geminiProvider'
import { GithubProvider } from './providers/githubProvider'
import { GithubCopilotProvider } from './providers/githubCopilotProvider'
import { OllamaProvider } from './providers/ollamaProvider'
import { AnthropicProvider } from './providers/anthropicProvider'
import { DoubaoProvider } from './providers/doubaoProvider'
import { ShowResponse } from 'ollama'
import { CONFIG_EVENTS } from '@/events'
import { TogetherProvider } from './providers/togetherProvider'
import { GrokProvider } from './providers/grokProvider'
import { presenter } from '@/presenter'
import { ZhipuProvider } from './providers/zhipuProvider'
import { LMStudioProvider } from './providers/lmstudioProvider'
import { OpenAIResponsesProvider } from './providers/openAIResponsesProvider'
import { OpenRouterProvider } from './providers/openRouterProvider'
import { MinimaxProvider } from './providers/minimaxProvider'
<<<<<<< HEAD

=======
import { AihubmixProvider } from './providers/aihubmixProvider'
import { _302AIProvider } from './providers/_302AIProvider'
>>>>>>> b7afae2e
// 流的状态
interface StreamState {
  isGenerating: boolean
  providerId: string
  modelId: string
  abortController: AbortController
  provider: BaseLLMProvider
}

// 配置项
interface ProviderConfig {
  maxConcurrentStreams: number
}

export class LLMProviderPresenter implements ILlmProviderPresenter {
  private providers: Map<string, LLM_PROVIDER> = new Map()
  private providerInstances: Map<string, BaseLLMProvider> = new Map()
  private currentProviderId: string | null = null
  // 通过 eventId 管理所有的 stream
  private activeStreams: Map<string, StreamState> = new Map()
  // 配置
  private config: ProviderConfig = {
    maxConcurrentStreams: 10
  }
  private configPresenter: ConfigPresenter

  constructor(configPresenter: ConfigPresenter) {
    this.configPresenter = configPresenter
    this.init()
    // 监听代理更新事件
    eventBus.on(CONFIG_EVENTS.PROXY_RESOLVED, () => {
      // 遍历所有活跃的 provider 实例，调用 onProxyResolved
      for (const provider of this.providerInstances.values()) {
        provider.onProxyResolved()
      }
    })
  }

  private init() {
    const providers = this.configPresenter.getProviders()
    for (const provider of providers) {
      this.providers.set(provider.id, provider)
      if (provider.enable) {
        try {
          console.log('init provider', provider.id, provider.apiType)
          const instance = this.createProviderInstance(provider)
          if (instance) {
            this.providerInstances.set(provider.id, instance)
          }
        } catch (error) {
          console.error(`Failed to initialize provider ${provider.id}:`, error)
        }
      }
    }
  }

  private createProviderInstance(provider: LLM_PROVIDER): BaseLLMProvider | undefined {
    try {
      if (provider.id === '302ai') {
        return new _302AIProvider(provider, this.configPresenter)
      }
      if (provider.id === 'minimax') {
        return new MinimaxProvider(provider, this.configPresenter)
      }
      // 特殊处理 grok
      if (provider.apiType === 'grok' || provider.id === 'grok') {
        console.log('match grok')
        return new GrokProvider(provider, this.configPresenter)
      }
      // 特殊处理 openrouter
      if (provider.id === 'openrouter') {
        return new OpenRouterProvider(provider, this.configPresenter)
      }

      if (provider.id === 'ppio') {
        return new PPIOProvider(provider, this.configPresenter)
      }
      if (provider.id === 'deepseek') {
        return new DeepseekProvider(provider, this.configPresenter)
      }
      if (provider.id === 'aihubmix') {
        return new AihubmixProvider(provider, this.configPresenter)
      }
      switch (provider.apiType) {
        case 'minimax':
          return new OpenAIProvider(provider, this.configPresenter)
        case 'deepseek':
          return new DeepseekProvider(provider, this.configPresenter)
        case 'silicon':
        case 'siliconcloud':
          return new SiliconcloudProvider(provider, this.configPresenter)
        case 'ppio':
          return new PPIOProvider(provider, this.configPresenter)
        case 'gemini':
          return new GeminiProvider(provider, this.configPresenter)
        case 'zhipu':
          return new ZhipuProvider(provider, this.configPresenter)
        case 'github':
          return new GithubProvider(provider, this.configPresenter)
        case 'github-copilot':
          return new GithubCopilotProvider(provider, this.configPresenter)
        case 'ollama':
          return new OllamaProvider(provider, this.configPresenter)
        case 'anthropic':
          return new AnthropicProvider(provider, this.configPresenter)
        case 'doubao':
          return new DoubaoProvider(provider, this.configPresenter)
        case 'openai':
          return new OpenAIProvider(provider, this.configPresenter)
        case 'openai-compatible':
          return new OpenAICompatibleProvider(provider, this.configPresenter)
        case 'openai-responses':
          return new OpenAIResponsesProvider(provider, this.configPresenter)
        case 'lmstudio':
          return new LMStudioProvider(provider, this.configPresenter)
        case 'together':
          return new TogetherProvider(provider, this.configPresenter)
        default:
          console.warn(`Unknown provider type: ${provider.apiType}`)
          return undefined
      }
    } catch (error) {
      console.error(`Failed to create provider instance for ${provider.id}:`, error)
      return undefined
    }
  }

  getProviders(): LLM_PROVIDER[] {
    return Array.from(this.providers.values())
  }

  getCurrentProvider(): LLM_PROVIDER | null {
    return this.currentProviderId ? this.providers.get(this.currentProviderId) || null : null
  }

  getProviderById(id: string): LLM_PROVIDER {
    const provider = this.providers.get(id)
    if (!provider) {
      throw new Error(`Provider ${id} not found`)
    }
    return provider
  }

  async setCurrentProvider(providerId: string): Promise<void> {
    // 如果有正在生成的流，先停止它们
    await this.stopAllStreams()

    const provider = this.getProviderById(providerId)
    if (!provider) {
      throw new Error(`Provider ${providerId} not found`)
    }

    this.currentProviderId = providerId
    // 确保新的 provider 实例已经初始化
    this.getProviderInstance(providerId)
  }

  setProviders(providers: LLM_PROVIDER[]): void {
    // 如果有正在生成的流，先停止它们
    this.stopAllStreams()

    this.providers.clear()
    providers.forEach((provider) => {
      this.providers.set(provider.id, provider)
    })
    this.providerInstances.clear()
    const enabledProviders = Array.from(this.providers.values()).filter(
      (provider) => provider.enable
    )

    // Initialize provider instances sequentially to avoid race conditions
    for (const provider of enabledProviders) {
      try {
        console.log(`Initializing provider instance: ${provider.id}`)
        this.getProviderInstance(provider.id)
      } catch (error) {
        console.error(`Failed to initialize provider ${provider.id}:`, error)
      }
    }

    // 如果当前 provider 不在新的列表中，清除当前 provider
    if (this.currentProviderId && !providers.find((p) => p.id === this.currentProviderId)) {
      this.currentProviderId = null
    }
  }

  private getProviderInstance(providerId: string): BaseLLMProvider {
    let instance = this.providerInstances.get(providerId)
    if (!instance) {
      const provider = this.getProviderById(providerId)
      instance = this.createProviderInstance(provider)
      if (!instance) {
        throw new Error(`Failed to create provider instance for ${providerId}`)
      }
      this.providerInstances.set(providerId, instance)
    }
    return instance
  }

  async getModelList(providerId: string): Promise<MODEL_META[]> {
    const provider = this.getProviderInstance(providerId)
    let models = await provider.fetchModels()
    models = models.map((model) => {
      const config = this.configPresenter.getModelConfig(model.id, providerId)
      if (config) {
        model.maxTokens = config.maxTokens
        model.contextLength = config.contextLength
        // 如果模型中已经有这些属性则保留，否则使用配置中的值或默认为false
        model.vision = model.vision !== undefined ? model.vision : config.vision || false
        model.functionCall =
          model.functionCall !== undefined ? model.functionCall : config.functionCall || false
        model.reasoning =
          model.reasoning !== undefined ? model.reasoning : config.reasoning || false
      } else {
        // 确保模型具有这些属性，如果没有配置，默认为false
        model.vision = model.vision || false
        model.functionCall = model.functionCall || false
        model.reasoning = model.reasoning || false
      }
      return model
    })
    return models
  }

  async updateModelStatus(providerId: string, modelId: string, enabled: boolean): Promise<void> {
    this.configPresenter.setModelStatus(providerId, modelId, enabled)
  }

  isGenerating(eventId: string): boolean {
    return this.activeStreams.has(eventId)
  }

  getStreamState(eventId: string): StreamState | null {
    return this.activeStreams.get(eventId) || null
  }

  async stopStream(eventId: string): Promise<void> {
    const stream = this.activeStreams.get(eventId)
    if (stream) {
      stream.abortController.abort()
      // Deletion is handled by the consuming loop in threadPresenter upon receiving the 'end' event or abortion signal
    }
  }

  private async stopAllStreams(): Promise<void> {
    const promises = Array.from(this.activeStreams.keys()).map((eventId) =>
      this.stopStream(eventId)
    )
    await Promise.all(promises)
  }

  private canStartNewStream(): boolean {
    return this.activeStreams.size < this.config.maxConcurrentStreams
  }

  async *startStreamCompletion(
    providerId: string,
    initialMessages: ChatMessage[],
    modelId: string,
    eventId: string,
    temperature: number = 0.6,
    maxTokens: number = 4096
  ): AsyncGenerator<LLMAgentEvent, void, unknown> {
    console.log('Starting agent loop for event:', eventId, 'with model:', modelId)
    if (!this.canStartNewStream()) {
      // Instead of throwing, yield an error event
      yield { type: 'error', data: { eventId, error: '已达到最大并发流数量限制' } }
      return
      // throw new Error('已达到最大并发流数量限制')
    }

    const provider = this.getProviderInstance(providerId)
    const abortController = new AbortController()
    const modelConfig = this.configPresenter.getModelConfig(modelId, providerId)

    this.activeStreams.set(eventId, {
      isGenerating: true,
      providerId,
      modelId,
      abortController,
      provider
    })

    // Agent Loop Variables
    const conversationMessages: ChatMessage[] = [...initialMessages]
    let needContinueConversation = true
    let toolCallCount = 0
    const MAX_TOOL_CALLS = BaseLLMProvider.getMaxToolCalls()
    const totalUsage: {
      prompt_tokens: number
      completion_tokens: number
      total_tokens: number
      context_length: number
    } = {
      prompt_tokens: 0,
      completion_tokens: 0,
      total_tokens: 0,
      context_length: modelConfig?.contextLength || 0
    }

    try {
      // --- Agent Loop ---
      while (needContinueConversation) {
        if (abortController.signal.aborted) {
          console.log('Agent loop aborted for event:', eventId)
          break
        }

        if (toolCallCount >= MAX_TOOL_CALLS) {
          console.warn('Maximum tool call limit reached for event:', eventId)
          yield {
            type: 'response',
            data: {
              eventId,
              maximum_tool_calls_reached: true
            }
          }

          break
        }

        needContinueConversation = false

        // Prepare for LLM call
        let currentContent = ''
        // let currentReasoning = ''
        const currentToolCalls: Array<{
          id: string
          name: string
          arguments: string
        }> = []
        const currentToolChunks: Record<string, { name: string; arguments_chunk: string }> = {}

        try {
          console.log(`Loop iteration ${toolCallCount + 1} for event ${eventId}`)
          const mcpTools = await presenter.mcpPresenter.getAllToolDefinitions()
          // Call the provider's core stream method, expecting LLMCoreStreamEvent
          const stream = provider.coreStream(
            conversationMessages,
            modelId,
            modelConfig,
            temperature,
            maxTokens,
            mcpTools
          )

          // Process the standardized stream events
          for await (const chunk of stream) {
            if (abortController.signal.aborted) {
              break
            }
            // console.log('presenter chunk', JSON.stringify(chunk), currentContent)

            // --- Event Handling (using LLMCoreStreamEvent structure) ---
            switch (chunk.type) {
              case 'text':
                if (chunk.content) {
                  currentContent += chunk.content
                  yield {
                    type: 'response',
                    data: {
                      eventId,
                      content: chunk.content
                    }
                  }
                }
                break
              case 'reasoning':
                if (chunk.reasoning_content) {
                  // currentReasoning += chunk.reasoning_content
                  yield {
                    type: 'response',
                    data: {
                      eventId,
                      reasoning_content: chunk.reasoning_content
                    }
                  }
                }
                break
              case 'tool_call_start':
                if (chunk.tool_call_id && chunk.tool_call_name) {
                  currentToolChunks[chunk.tool_call_id] = {
                    name: chunk.tool_call_name,
                    arguments_chunk: ''
                  }
                  // Immediately send the start event to indicate the tool call has begun
                  yield {
                    type: 'response',
                    data: {
                      eventId,
                      tool_call: 'start',
                      tool_call_id: chunk.tool_call_id,
                      tool_call_name: chunk.tool_call_name,
                      tool_call_params: '' // Initial parameters are empty
                    }
                  }
                }
                break
              case 'tool_call_chunk':
                if (
                  chunk.tool_call_id &&
                  currentToolChunks[chunk.tool_call_id] &&
                  chunk.tool_call_arguments_chunk
                ) {
                  currentToolChunks[chunk.tool_call_id].arguments_chunk +=
                    chunk.tool_call_arguments_chunk

                  // Send update event to update parameter content in real-time
                  yield {
                    type: 'response',
                    data: {
                      eventId,
                      tool_call: 'update',
                      tool_call_id: chunk.tool_call_id,
                      tool_call_name: currentToolChunks[chunk.tool_call_id].name,
                      tool_call_params: currentToolChunks[chunk.tool_call_id].arguments_chunk
                    }
                  }
                }
                break
              case 'tool_call_end':
                if (chunk.tool_call_id && currentToolChunks[chunk.tool_call_id]) {
                  const completeArgs =
                    chunk.tool_call_arguments_complete ??
                    currentToolChunks[chunk.tool_call_id].arguments_chunk
                  currentToolCalls.push({
                    id: chunk.tool_call_id,
                    name: currentToolChunks[chunk.tool_call_id].name,
                    arguments: completeArgs
                  })

                  // Send final update event to ensure parameter completeness
                  yield {
                    type: 'response',
                    data: {
                      eventId,
                      tool_call: 'update',
                      tool_call_id: chunk.tool_call_id,
                      tool_call_name: currentToolChunks[chunk.tool_call_id].name,
                      tool_call_params: completeArgs
                    }
                  }

                  delete currentToolChunks[chunk.tool_call_id]
                }
                break
              case 'usage':
                if (chunk.usage) {
                  // console.log('usage', chunk.usage, totalUsage)
                  totalUsage.prompt_tokens += chunk.usage.prompt_tokens
                  totalUsage.completion_tokens += chunk.usage.completion_tokens
                  totalUsage.total_tokens += chunk.usage.total_tokens
                  totalUsage.context_length = modelConfig.contextLength
                  yield {
                    type: 'response',
                    data: {
                      eventId,
                      totalUsage: { ...totalUsage } // Yield accumulated usage
                    }
                  }
                }
                break
              case 'image_data':
                if (chunk.image_data) {
                  yield {
                    type: 'response',
                    data: {
                      eventId,
                      image_data: chunk.image_data
                    }
                  }

                  currentContent += `\n[Image data received: ${chunk.image_data.mimeType}]\n`
                }
                break
              case 'error':
                console.error(`Provider stream error for event ${eventId}:`, chunk.error_message)
                yield {
                  type: 'error',
                  data: {
                    eventId,
                    error: chunk.error_message || 'Provider stream error'
                  }
                }

                needContinueConversation = false
                break // Break inner loop on provider error
              case 'stop':
                console.log(
                  `Provider stream stopped for event ${eventId}. Reason: ${chunk.stop_reason}`
                )
                if (chunk.stop_reason === 'tool_use') {
                  // Consolidate any remaining tool call chunks
                  for (const id in currentToolChunks) {
                    currentToolCalls.push({
                      id: id,
                      name: currentToolChunks[id].name,
                      arguments: currentToolChunks[id].arguments_chunk
                    })
                  }

                  if (currentToolCalls.length > 0) {
                    needContinueConversation = true
                  } else {
                    console.warn(
                      `Stop reason was 'tool_use' but no tool calls were fully parsed for event ${eventId}.`
                    )
                    needContinueConversation = false // Don't continue if no tools parsed
                  }
                } else {
                  needContinueConversation = false
                }
                // Stop event itself doesn't need to be yielded here, handled by loop logic
                break
            }
          } // End of inner loop (for await...of stream)

          if (abortController.signal.aborted) break // Break outer loop if aborted

          // --- Post-Stream Processing ---

          // 1. Add Assistant Message
          const assistantMessage: ChatMessage = {
            role: 'assistant',
            content: currentContent
          }
          // Only add if there's content or tool calls are expected
          if (currentContent || (needContinueConversation && currentToolCalls.length > 0)) {
            conversationMessages.push(assistantMessage)
          }

          // 2. Execute Tool Calls if needed
          if (needContinueConversation && currentToolCalls.length > 0) {
            for (const toolCall of currentToolCalls) {
              if (abortController.signal.aborted) break // Check before each tool call

              if (toolCallCount >= MAX_TOOL_CALLS) {
                console.warn('Max tool calls reached during execution phase for event:', eventId)
                yield {
                  type: 'response',
                  data: {
                    eventId,
                    maximum_tool_calls_reached: true,
                    tool_call_id: toolCall.id,
                    tool_call_name: toolCall.name
                  }
                }

                needContinueConversation = false
                break
              }

              toolCallCount++

              // Find the tool definition to get server info
              const toolDef = (await presenter.mcpPresenter.getAllToolDefinitions()).find(
                (t) => t.function.name === toolCall.name
              )

              if (!toolDef) {
                console.error(`Tool definition not found for ${toolCall.name}. Skipping execution.`)
                const errorMsg = `Tool definition for ${toolCall.name} not found.`
                yield {
                  type: 'response',
                  data: {
                    eventId,
                    tool_call: 'error',
                    tool_call_id: toolCall.id,
                    tool_call_name: toolCall.name,
                    tool_call_response: errorMsg
                  }
                }

                // Add error message to conversation history for the LLM
                conversationMessages.push({
                  role: 'user', // or 'tool' with error content? Let's use user for now.
                  content: `Error: ${errorMsg}`
                })
                continue // Skip to next tool call
              }

              // Prepare MCPToolCall object for callTool
              const mcpToolInput: MCPToolCall = {
                id: toolCall.id,
                type: 'function',
                function: {
                  name: toolCall.name,
                  arguments: toolCall.arguments
                },
                server: toolDef.server
              }

              // Yield tool start event
              yield {
                type: 'response',
                data: {
                  eventId,
                  tool_call: 'running',
                  tool_call_id: toolCall.id,
                  tool_call_name: toolCall.name,
                  tool_call_params: toolCall.arguments,
                  tool_call_server_name: toolDef.server.name,
                  tool_call_server_icons: toolDef.server.icons,
                  tool_call_server_description: toolDef.server.description
                }
              }

              try {
                // Execute the tool via McpPresenter
                const toolResponse = await presenter.mcpPresenter.callTool(mcpToolInput)

                if (abortController.signal.aborted) break // Check after tool call returns

                // Add tool call and response to conversation history for the next LLM iteration
                const supportsFunctionCall = modelConfig?.functionCall || false

                if (supportsFunctionCall) {
                  // Native Function Calling:
                  // Add original tool call message from assistant
                  const lastAssistantMsg = conversationMessages.findLast(
                    (m) => m.role === 'assistant'
                  )
                  if (lastAssistantMsg) {
                    if (!lastAssistantMsg.tool_calls) lastAssistantMsg.tool_calls = []
                    lastAssistantMsg.tool_calls.push({
                      function: {
                        arguments: toolCall.arguments,
                        name: toolCall.name
                      },
                      id: toolCall.id,
                      type: 'function'
                    })
                  } else {
                    // Should not happen if we added assistant message earlier, but as fallback:
                    conversationMessages.push({
                      role: 'assistant',
                      tool_calls: [
                        {
                          function: {
                            arguments: toolCall.arguments,
                            name: toolCall.name
                          },
                          id: toolCall.id,
                          type: 'function'
                        }
                      ]
                    })
                  }

                  // Add tool role message with result
                  conversationMessages.push({
                    role: 'tool',
                    content:
                      typeof toolResponse.content === 'string'
                        ? toolResponse.content
                        : JSON.stringify(toolResponse.content),
                    tool_call_id: toolCall.id
                  })

                  // Yield the 'end' event for ThreadPresenter
                  // ThreadPresenter needs this event to update the structured message state (DB/UI).
                  // Yield tool end event with response
                  yield {
                    type: 'response',
                    data: {
                      eventId,
                      tool_call: 'end',
                      tool_call_id: toolCall.id,
                      tool_call_response:
                        typeof toolResponse.content === 'string'
                          ? toolResponse.content
                          : JSON.stringify(toolResponse.content), // Simplified content for UI
                      tool_call_name: toolCall.name,
                      tool_call_params: toolCall.arguments, // Original params
                      tool_call_server_name: toolDef.server.name,
                      tool_call_server_icons: toolDef.server.icons,
                      tool_call_server_description: toolDef.server.description,
                      tool_call_response_raw: toolResponse.rawData // Full raw data
                    }
                  }
                } else {
                  // Non-native FC: Add tool execution record to conversation history for next LLM turn.

                  // 1. Format tool execution record (including the function calling request & response) into prompt-defined text.
                  const formattedToolRecordText = `<function_call>${JSON.stringify({ function_call_record: { name: toolCall.name, arguments: toolCall.arguments, response: toolResponse.content } })}</function_call>`

                  // 2. Add a role: 'assistant' message to conversationMessages (containing the full record text).
                  // Find or create the last assistant message to append the record text
                  let lastAssistantMessage = conversationMessages.findLast(
                    (m) => m.role === 'assistant'
                  )

                  if (lastAssistantMessage) {
                    // Append formatted record text to the existing assistant message's content
                    if (typeof lastAssistantMessage.content === 'string') {
                      lastAssistantMessage.content += formattedToolRecordText + '\n'
                    } else if (Array.isArray(lastAssistantMessage.content)) {
                      lastAssistantMessage.content.push({
                        type: 'text',
                        text: formattedToolRecordText + '\n'
                      })
                    } else {
                      // If content is undefined or null, set it as an array with the new text part
                      lastAssistantMessage.content = [
                        { type: 'text', text: formattedToolRecordText + '\n' }
                      ]
                    }
                  } else {
                    // Create a new assistant message just for the tool record feedback
                    conversationMessages.push({
                      role: 'assistant',
                      content: [{ type: 'text', text: formattedToolRecordText + '\n' }] // Content should be an array for multi-part messages
                    })
                    lastAssistantMessage = conversationMessages[conversationMessages.length - 1] // Update lastAssistantMessage reference
                  }

                  // 3. Add a role: 'user' message to conversationMessages (containing prompt text).
                  const userPromptText =
                    '以上是你刚执行的工具调用及其响应信息，已帮你插入，请仔细阅读工具响应，并继续你的回答。'
                  conversationMessages.push({
                    role: 'user',
                    content: [{ type: 'text', text: userPromptText }] // Content should be an array
                  })

                  // Yield tool end event for ThreadPresenter to save the result
                  // This event is separate from the messages added to conversationMessages.
                  // ThreadPresenter uses this to save the raw result into the structured Assistant message block in DB.
                  yield {
                    type: 'response', // Still a response event, but indicates tool execution ended
                    data: {
                      eventId,
                      tool_call: 'end', // Indicate tool execution ended
                      tool_call_id: toolCall.id,
                      tool_call_response: toolResponse.content, // Simplified content for UI/ThreadPresenter
                      tool_call_name: toolCall.name,
                      tool_call_params: toolCall.arguments, // Original params
                      tool_call_server_name: toolDef.server.name,
                      tool_call_server_icons: toolDef.server.icons,
                      tool_call_server_description: toolDef.server.description,
                      tool_call_response_raw: toolResponse.rawData // Full raw data for ThreadPresenter to store
                    }
                  }
                }
              } catch (toolError) {
                if (abortController.signal.aborted) break // Check after tool error

                console.error(
                  `Tool execution error for ${toolCall.name} (event ${eventId}):`,
                  toolError
                )
                const errorMessage =
                  toolError instanceof Error ? toolError.message : String(toolError)

                const supportsFunctionCallInAgent = modelConfig?.functionCall || false
                if (supportsFunctionCallInAgent) {
                  // Native FC Error Handling: Add role: 'tool' message with error
                  conversationMessages.push({
                    role: 'tool',
                    content: `The tool call with ID ${toolCall.id} and name ${toolCall.name} failed to execute: ${errorMessage}`,
                    tool_call_id: toolCall.id
                  })

                  // Yield the 'error' event for ThreadPresenter
                  yield {
                    type: 'response', // Still a response event, but indicates tool error
                    data: {
                      eventId,
                      tool_call: 'error', // Indicate tool execution error
                      tool_call_id: toolCall.id,
                      tool_call_name: toolCall.name,
                      tool_call_params: toolCall.arguments,
                      tool_call_response: errorMessage, // Error message as response
                      tool_call_server_name: toolDef.server.name,
                      tool_call_server_icons: toolDef.server.icons,
                      tool_call_server_description: toolDef.server.description
                    }
                  }
                } else {
                  // Non-native FC Error Handling: Add error to Assistant content and add User prompt.

                  // 1. Construct error text
                  const formattedErrorText = `编号为 ${toolCall.id} 的工具 ${toolCall.name} 调用执行失败: ${errorMessage}`

                  // 2. Add formattedErrorText to Assistant content
                  let lastAssistantMessage = conversationMessages.findLast(
                    (m) => m.role === 'assistant'
                  )
                  if (lastAssistantMessage) {
                    if (typeof lastAssistantMessage.content === 'string') {
                      lastAssistantMessage.content += '\n' + formattedErrorText + '\n'
                    } else if (Array.isArray(lastAssistantMessage.content)) {
                      lastAssistantMessage.content.push({
                        type: 'text',
                        text: '\n' + formattedErrorText + '\n'
                      })
                    } else {
                      lastAssistantMessage.content = [
                        { type: 'text', text: '\n' + formattedErrorText + '\n' }
                      ]
                    }
                  } else {
                    conversationMessages.push({
                      role: 'assistant',
                      content: [{ type: 'text', text: formattedErrorText + '\n' }]
                    })
                  }

                  // 3. Add a role: 'user' message (prompt text)
                  const userPromptText =
                    '以上是你刚调用的工具及其执行的错误信息，已帮你插入，请根据情况继续回答或重新尝试。'
                  conversationMessages.push({
                    role: 'user',
                    content: [{ type: 'text', text: userPromptText }]
                  })

                  // Yield the 'error' event for ThreadPresenter
                  yield {
                    type: 'response', // Still a response event, but indicates tool error
                    data: {
                      eventId,
                      tool_call: 'error', // Indicate tool execution error
                      tool_call_id: toolCall.id,
                      tool_call_name: toolCall.name,
                      tool_call_params: toolCall.arguments,
                      tool_call_response: errorMessage, // Error message as response
                      tool_call_server_name: toolDef.server.name,
                      tool_call_server_icons: toolDef.server.icons,
                      tool_call_server_description: toolDef.server.description
                    }
                  }
                  // Decide if the loop should continue after a tool error.
                  // For now, let's assume it should try to continue if possible.
                  // needContinueConversation might need adjustment based on error type.
                }
              }
            } // End of tool execution loop

            if (abortController.signal.aborted) break // Check after tool loop

            if (!needContinueConversation) {
              // If max tool calls reached or explicit stop, break outer loop
              break
            }
          } else {
            // No tool calls needed or requested, end the loop
            needContinueConversation = false
          }
        } catch (error) {
          if (abortController.signal.aborted) {
            console.log(`Agent loop aborted during inner try-catch for event ${eventId}`)
            break // Break outer loop if aborted here
          }
          console.error(`Agent loop inner error for event ${eventId}:`, error)
          yield {
            type: 'error',
            data: {
              eventId,
              error: error instanceof Error ? error.message : String(error)
            }
          }

          needContinueConversation = false // Stop loop on inner error
        }
      } // --- End of Agent Loop (while) ---
    } catch (error) {
      // Catch errors from the generator setup phase (before the loop)
      if (abortController.signal.aborted) {
        console.log(`Agent loop aborted during outer try-catch for event ${eventId}`)
      } else {
        console.error(`Agent loop outer error for event ${eventId}:`, error)
        yield {
          type: 'error',
          data: {
            eventId,
            error: error instanceof Error ? error.message : String(error)
          }
        }
      }
    } finally {
      // Finalize stream regardless of how the loop ended (completion, error, abort)
      const userStop = abortController.signal.aborted
      if (!userStop) {
        // Yield final aggregated usage if not aborted
        yield {
          type: 'response',
          data: {
            eventId,
            totalUsage
          }
        }
      }
      // Yield the final END event
      yield { type: 'end', data: { eventId, userStop } }

      this.activeStreams.delete(eventId)
      console.log('Agent loop finished for event:', eventId, 'User stopped:', userStop)
    }
  }

  // 非流式方法
  async generateCompletion(
    providerId: string,
    messages: { role: 'system' | 'user' | 'assistant'; content: string }[],
    modelId: string,
    temperature?: number,
    maxTokens?: number
  ): Promise<string> {
    // 记录输入到大模型的消息内容
    console.log('generateCompletion', providerId, modelId, temperature, maxTokens, messages)
    const provider = this.getProviderInstance(providerId)
    const response = await provider.completions(messages, modelId, temperature, maxTokens)
    return response.content
  }

  async generateSummary(
    providerId: string,
    text: string,
    modelId: string,
    temperature?: number,
    maxTokens?: number
  ): Promise<LLMResponse> {
    const provider = this.getProviderInstance(providerId)
    return provider.summaries(text, modelId, temperature, maxTokens)
  }

  async generateText(
    providerId: string,
    prompt: string,
    modelId: string,
    temperature?: number,
    maxTokens?: number
  ): Promise<LLMResponse> {
    const provider = this.getProviderInstance(providerId)
    return provider.generateText(prompt, modelId, temperature, maxTokens)
  }

  async generateCompletionStandalone(
    providerId: string,
    messages: ChatMessage[],
    modelId: string,
    temperature?: number,
    maxTokens?: number
  ): Promise<string> {
    const provider = this.getProviderInstance(providerId)
    let response = ''
    try {
      const llmResponse = await provider.completions(messages, modelId, temperature, maxTokens)
      response = llmResponse.content

      return response
    } catch (error) {
      console.error('Stream error:', error)
      return ''
    }
  }

  // 配置相关方法
  setMaxConcurrentStreams(max: number): void {
    this.config.maxConcurrentStreams = max
  }

  getMaxConcurrentStreams(): number {
    return this.config.maxConcurrentStreams
  }

  async check(
    providerId: string,
    modelId?: string
  ): Promise<{ isOk: boolean; errorMsg: string | null }> {
    try {
      const provider = this.getProviderInstance(providerId)

      // 如果提供了modelId，使用completions方法进行测试
      if (modelId) {
        try {
          const testMessage = [{ role: 'user' as const, content: 'hi' }]
          const response: LLMResponse | null = await Promise.race([
            provider.completions(testMessage, modelId, 0.1, 10),
            new Promise<null>((resolve) => setTimeout(() => resolve(null), 60000))
          ])
          // 检查响应是否有效
          if (
            response &&
            (response.content || response.content === '' || response.reasoning_content)
          ) {
            return { isOk: true, errorMsg: null }
          } else {
            return { isOk: false, errorMsg: 'Model response is invalid' }
          }
        } catch (error) {
          console.error(`Model ${modelId} check failed:`, error)
          const errorMessage = error instanceof Error ? error.message : String(error)
          return { isOk: false, errorMsg: `Model test failed: ${errorMessage}` }
        }
      } else {
        return { isOk: false, errorMsg: 'Model ID is required' }
      }
    } catch (error) {
      console.error(`Provider ${providerId} check failed:`, error)
      const errorMessage = error instanceof Error ? error.message : String(error)
      return { isOk: false, errorMsg: `Provider check failed: ${errorMessage}` }
    }
  }

  async getKeyStatus(providerId: string): Promise<KeyStatus | null> {
    const provider = this.getProviderInstance(providerId)
    return provider.getKeyStatus()
  }

  async refreshModels(providerId: string): Promise<void> {
    try {
      const provider = this.getProviderInstance(providerId)
      await provider.refreshModels()
    } catch (error) {
      console.error(`Failed to refresh models for provider ${providerId}:`, error)
      const errorMessage = error instanceof Error ? error.message : String(error)
      throw new Error(`Model refresh failed: ${errorMessage}`)
    }
  }

  async addCustomModel(
    providerId: string,
    model: Omit<MODEL_META, 'providerId' | 'isCustom' | 'group'>
  ): Promise<MODEL_META> {
    const provider = this.getProviderInstance(providerId)
    return provider.addCustomModel(model)
  }

  async removeCustomModel(providerId: string, modelId: string): Promise<boolean> {
    const provider = this.getProviderInstance(providerId)
    return provider.removeCustomModel(modelId)
  }

  async updateCustomModel(
    providerId: string,
    modelId: string,
    updates: Partial<MODEL_META>
  ): Promise<boolean> {
    const provider = this.getProviderInstance(providerId)
    const res = provider.updateCustomModel(modelId, updates)
    this.configPresenter.updateCustomModel(providerId, modelId, updates)
    return res
  }

  async getCustomModels(providerId: string): Promise<MODEL_META[]> {
    try {
      // First try to get from provider instance
      const provider = this.getProviderInstance(providerId)
      return provider.getCustomModels()
    } catch (error) {
      console.warn(
        `Failed to get custom models from provider instance ${providerId}, falling back to config:`,
        error
      )
      // Fallback to config presenter if provider instance fails
      return this.configPresenter.getCustomModels(providerId)
    }
  }

  async summaryTitles(
    messages: { role: 'system' | 'user' | 'assistant'; content: string }[],
    providerId: string,
    modelId: string
  ): Promise<string> {
    const provider = this.getProviderInstance(providerId)
    return provider.summaryTitles(messages, modelId)
  }

  // 获取 OllamaProvider 实例
  getOllamaProviderInstance(): OllamaProvider | null {
    // 从所有 provider 中找到已经启用的 ollama provider
    for (const provider of this.providers.values()) {
      if (provider.id === 'ollama' && provider.enable) {
        const providerInstance = this.providerInstances.get(provider.id)
        if (providerInstance instanceof OllamaProvider) {
          return providerInstance
        }
      }
    }
    return null
  }
  // ollama api
  listOllamaModels(): Promise<Array<OllamaModel & Partial<ModelConfig>>> {
    const provider = this.getOllamaProviderInstance()
    if (!provider) {
      // console.error('Ollama provider not found')
      return Promise.resolve([])
    }
    return provider.listModels()
  }
  showOllamaModelInfo(modelName: string): Promise<ShowResponse> {
    const provider = this.getOllamaProviderInstance()
    if (!provider) {
      throw new Error('Ollama provider not found')
    }
    return provider.showModelInfo(modelName)
  }
  listOllamaRunningModels(): Promise<Array<OllamaModel & Partial<ModelConfig>>> {
    const provider = this.getOllamaProviderInstance()
    if (!provider) {
      // console.error('Ollama provider not found')
      return Promise.resolve([])
    }
    return provider.listRunningModels()
  }
  pullOllamaModels(modelName: string): Promise<boolean> {
    const provider = this.getOllamaProviderInstance()
    if (!provider) {
      throw new Error('Ollama provider not found')
    }
    return provider.pullModel(modelName, (progress) => {
      console.log('pullOllamaModels', {
        eventId: 'pullOllamaModels',
        modelName: modelName,
        ...progress
      })
      eventBus.sendToRenderer(OLLAMA_EVENTS.PULL_MODEL_PROGRESS, SendTarget.ALL_WINDOWS, {
        eventId: 'pullOllamaModels',
        modelName: modelName,
        ...progress
      })
    })
  }
  deleteOllamaModel(modelName: string): Promise<boolean> {
    const provider = this.getOllamaProviderInstance()
    if (!provider) {
      throw new Error('Ollama provider not found')
    }
    return provider.deleteModel(modelName)
  }

  /**
   * 获取文本的 embedding 表示
   * @param providerId 提供商ID
   * @param modelId 模型ID
   * @param texts 文本数组
   * @returns embedding 数组
   */
  async getEmbeddings(providerId: string, modelId: string, texts: string[]): Promise<number[][]> {
    try {
      const provider = this.getProviderInstance(providerId)
      return await provider.getEmbeddings(texts, modelId)
    } catch (error) {
      console.error(`${modelId} embedding 失败:`, error)
      throw new Error('当前 LLM 提供商未实现 embedding 能力')
    }
  }

  /**
   * 获取指定模型的 embedding 维度
   * @param providerId 提供商ID
   * @param modelId 模型ID
   * @returns 模型的 embedding 维度
   */
  async getDimensions(
    providerId: string,
    modelId: string
  ): Promise<{ data: LLM_EMBEDDING_ATTRS; errorMsg?: string }> {
    try {
      const provider = this.getProviderInstance(providerId)
      return { data: await provider.getDimensions(modelId) }
    } catch (error) {
      console.error(`获取模型 ${modelId} 的 embedding 维度失败:`, error)
      return {
        data: {
          dimensions: 0,
          normalized: false
        },
        errorMsg: error instanceof Error ? error.message : String(error)
      }
    }
  }
}<|MERGE_RESOLUTION|>--- conflicted
+++ resolved
@@ -36,12 +36,8 @@
 import { OpenAIResponsesProvider } from './providers/openAIResponsesProvider'
 import { OpenRouterProvider } from './providers/openRouterProvider'
 import { MinimaxProvider } from './providers/minimaxProvider'
-<<<<<<< HEAD
-
-=======
 import { AihubmixProvider } from './providers/aihubmixProvider'
 import { _302AIProvider } from './providers/_302AIProvider'
->>>>>>> b7afae2e
 // 流的状态
 interface StreamState {
   isGenerating: boolean

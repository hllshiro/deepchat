--- conflicted
+++ resolved
@@ -531,12 +531,8 @@
     eventId: string,
     temperature?: number,
     maxTokens?: number,
-<<<<<<< HEAD
-    enabledMcpTools?: string[]
-=======
     enabledMcpTools?: string[],
     thinkingBudget?: number
->>>>>>> c7e72cd9
   ): AsyncGenerator<LLMAgentEvent, void, unknown>
   generateCompletion(
     providerId: string,
@@ -574,10 +570,7 @@
   modelId: string
   artifacts: 0 | 1
   enabledMcpTools?: string[]
-<<<<<<< HEAD
-=======
   thinkingBudget?: number
->>>>>>> c7e72cd9
 }
 
 export type CONVERSATION = {
@@ -1424,22 +1417,9 @@
  */
 export interface IKnowledgePresenter {
   /**
-<<<<<<< HEAD
-   * Create a knowledge base (initialize RAG application)
-   * @param config Knowledge base configuration
-   */
-  create(config: BuiltinKnowledgeConfig): Promise<void>
-
-  /**
-   * Delete a knowledge base (remove local storage)
-   * @param id Knowledge base ID
-   */
-  delete(id: string): Promise<void>
-=======
    * Check if the knowledge presenter is supported in current environment
    */
   isSupported(): Promise<boolean>
->>>>>>> c7e72cd9
 
   /**
    * Add a file to the knowledge base

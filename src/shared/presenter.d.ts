/* eslint-disable @typescript-eslint/no-explicit-any */
import { BrowserWindow } from 'electron'
import { MessageFile } from './chat'
import { ShowResponse } from 'ollama'

export type SQLITE_MESSAGE = {
  id: string
  conversation_id: string
  parent_id?: string
  role: MESSAGE_ROLE
  content: string
  created_at: number
  order_seq: number
  token_count: number
  status: MESSAGE_STATUS
  metadata: string // JSON string of MESSAGE_METADATA
  is_context_edge: number // 0 or 1
  is_variant: number
  variants?: SQLITE_MESSAGE[]
}

export interface DirectoryMetaData {
  dirName: string
  dirPath: string
  dirCreated: Date
  dirModified: Date
}

export interface McpClient {
  name: string
  icon: string
  isRunning: boolean
  tools: MCPToolDefinition[]
  prompts?: Prompt[]
  resources?: ResourceListEntry[]
}

export interface Resource {
  uri: string
  mimeType?: string
  text?: string
  blob?: string
}

export interface Prompt {
  name: string
  description?: string
  inputSchema?: Record<string, unknown>
  messages?: Array<{ role: string; content: { text: string } }>
}

export interface ResourceListEntry {
  uri: string
  name?: string
}
export interface PromptWithClient extends Prompt {
  clientName: string
  clientIcon?: string
}

export interface ResourceListEntryWithClient extends ResourceListEntry {
  clientName: string
  clientIcon?: string
}

export interface ModelConfig {
  maxTokens: number
  contextLength: number
  temperature: number
  vision: boolean
  functionCall: boolean
  reasoning: boolean
}
export interface ProviderModelConfigs {
  [modelId: string]: ModelConfig
}

export interface IWindowPresenter {
  createMainWindow(): BrowserWindow
  getWindow(windowName: string): BrowserWindow | undefined
  mainWindow: BrowserWindow | undefined
  previewFile(filePath: string): void
  minimize(): void
  maximize(): void
  close(): void
  hide(): void
  show(): void
  isMaximized(): boolean
<<<<<<< HEAD
  toggleTheme(theme: 'dark' | 'light' | 'system'): Promise<boolean>
  getTheme(): Promise<string>
  getSystemTheme(): Promise<'dark' | 'light'>
=======
  isMainWindowFocused(): boolean
>>>>>>> 1a491e13
}

export interface ILlamaCppPresenter {
  init(): void
  prompt(text: string): Promise<string>
  startNewChat(): void
  destroy(): Promise<void>
}

export interface ISQLitePresenter {
  close(): void
  createConversation(title: string, settings?: Partial<CONVERSATION_SETTINGS>): Promise<string>
  deleteConversation(conversationId: string): Promise<void>
  renameConversation(conversationId: string, title: string): Promise<CONVERSATION>
  getConversation(conversationId: string): Promise<CONVERSATION>
  updateConversation(conversationId: string, data: Partial<CONVERSATION>): Promise<void>
  getConversationList(
    page: number,
    pageSize: number
  ): Promise<{ total: number; list: CONVERSATION[] }>
  insertMessage(
    conversationId: string,
    content: string,
    role: string,
    parentId: string,
    metadata: string,
    orderSeq: number,
    tokenCount: number,
    status: string,
    isContextEdge: number,
    isVariant: number
  ): Promise<string>
  queryMessages(conversationId: string): Promise<Array<SQLITE_MESSAGE>>
  deleteAllMessages(): Promise<void>
  runTransaction(operations: () => void): Promise<void>

  // 新增的消息管理方法
  getMessage(messageId: string): Promise<SQLITE_MESSAGE | null>
  getMessageVariants(messageId: string): Promise<SQLITE_MESSAGE[]>
  updateMessage(
    messageId: string,
    data: {
      content?: string
      status?: string
      metadata?: string
      isContextEdge?: number
      tokenCount?: number
    }
  ): Promise<void>
  deleteMessage(messageId: string): Promise<void>
  getMaxOrderSeq(conversationId: string): Promise<number>
  addMessageAttachment(
    messageId: string,
    attachmentType: string,
    attachmentData: string
  ): Promise<void>
  getMessageAttachments(messageId: string, type: string): Promise<{ content: string }[]>
  getLastUserMessage(conversationId: string): Promise<SQLITE_MESSAGE | null>
  getMainMessageByParentId(conversationId: string, parentId: string): Promise<SQLITE_MESSAGE | null>
  deleteAllMessagesInConversation(conversationId: string): Promise<void>
}

export interface IPresenter {
  windowPresenter: IWindowPresenter
  sqlitePresenter: ISQLitePresenter
  llmproviderPresenter: ILlmProviderPresenter
  configPresenter: IConfigPresenter
  threadPresenter: IThreadPresenter
  devicePresenter: IDevicePresenter
  upgradePresenter: IUpgradePresenter
  shortcutPresenter: IShortcutPresenter
  filePresenter: IFilePresenter
  mcpPresenter: IMCPPresenter
  syncPresenter: ISyncPresenter
  deeplinkPresenter: IDeeplinkPresenter
  notificationPresenter: INotificationPresenter
  init(): void
  destroy(): void
}

export interface INotificationPresenter {
  showNotification(options: { id: string; title: string; body: string; silent?: boolean }): void
  clearNotification(id: string): void
  clearAllNotifications(): void
}

export interface IConfigPresenter {
  getSetting<T>(key: string): T | undefined
  setSetting<T>(key: string, value: T): void
  getProviders(): LLM_PROVIDER[]
  setProviders(providers: LLM_PROVIDER[]): void
  getProviderById(id: string): LLM_PROVIDER | undefined
  setProviderById(id: string, provider: LLM_PROVIDER): void
  getProviderModels(providerId: string): MODEL_META[]
  setProviderModels(providerId: string, models: MODEL_META[]): void
  getEnabledProviders(): LLM_PROVIDER[]
  getModelDefaultConfig(modelId: string, providerId?: string): ModelConfig
  getAllEnabledModels(): Promise<{ providerId: string; models: RENDERER_MODEL_META[] }[]>
  // 日志设置
  getLoggingEnabled(): boolean
  setLoggingEnabled(enabled: boolean): void
  openLoggingFolder(): void
  // 自定义模型管理
  getCustomModels(providerId: string): MODEL_META[]
  setCustomModels(providerId: string, models: MODEL_META[]): void
  addCustomModel(providerId: string, model: MODEL_META): void
  removeCustomModel(providerId: string, modelId: string): void
  updateCustomModel(providerId: string, modelId: string, updates: Partial<MODEL_META>): void
  // 关闭行为设置
  getCloseToQuit(): boolean
  setCloseToQuit(value: boolean): void
  getModelStatus(providerId: string, modelId: string): boolean
  setModelStatus(providerId: string, modelId: string, enabled: boolean): void
  // 语言设置
  getLanguage(): string
  getDefaultProviders(): LLM_PROVIDER[]
  // 代理设置
  getProxyMode(): string
  setProxyMode(mode: string): void
  getCustomProxyUrl(): string
  setCustomProxyUrl(url: string): void
  // 自定义搜索引擎
  getCustomSearchEngines(): Promise<SearchEngineTemplate[]>
  setCustomSearchEngines(engines: SearchEngineTemplate[]): Promise<void>
  // artifacts效果设置
  getArtifactsEffectEnabled(): boolean
  setArtifactsEffectEnabled(enabled: boolean): void
  // 搜索预览设置
  getSearchPreviewEnabled(): Promise<boolean>
  setSearchPreviewEnabled(enabled: boolean): void
  // 投屏保护设置
  getContentProtectionEnabled(): boolean
  setContentProtectionEnabled(enabled: boolean): void
  // 同步设置
  getSyncEnabled(): boolean
  setSyncEnabled(enabled: boolean): void
  getSyncFolderPath(): string
  setSyncFolderPath(folderPath: string): void
  getLastSyncTime(): number
  setLastSyncTime(time: number): void
  // MCP配置相关方法
  getMcpServers(): Promise<Record<string, MCPServerConfig>>
  setMcpServers(servers: Record<string, MCPServerConfig>): Promise<void>
  getMcpDefaultServers(): Promise<string[]>
  addMcpDefaultServer(serverName: string): Promise<void>
  removeMcpDefaultServer(serverName: string): Promise<void>
  toggleMcpDefaultServer(serverName: string): Promise<void>
  getMcpEnabled(): Promise<boolean>
  setMcpEnabled(enabled: boolean): Promise<void>
  addMcpServer(serverName: string, config: MCPServerConfig): Promise<boolean>
  removeMcpServer(serverName: string): Promise<void>
  updateMcpServer(serverName: string, config: Partial<MCPServerConfig>): Promise<void>
  getMcpConfHelper(): any // 用于获取MCP配置助手
  getModelConfig(modelId: string, providerId?: string): ModelConfig
  setNotificationsEnabled(enabled: boolean): void
  getNotificationsEnabled(): boolean
}
export type RENDERER_MODEL_META = {
  id: string
  name: string
  group: string
  providerId: string
  enabled: boolean
  isCustom: boolean
  contextLength: number
  maxTokens: number
  vision?: boolean
  functionCall?: boolean
  reasoning?: boolean
}
export type MODEL_META = {
  id: string
  name: string
  group: string
  providerId: string
  isCustom: boolean
  contextLength: number
  maxTokens: number
  description?: string
  vision?: boolean
  functionCall?: boolean
  reasoning?: boolean
}
export type LLM_PROVIDER = {
  id: string
  name: string
  apiType: string
  apiKey: string
  baseUrl: string
  enable: boolean
  custom?: boolean
  websites?: {
    official: string
    apiKey: string
    docs: string
    models: string
  }
}

export type LLM_PROVIDER_BASE = {
  websites?: {
    official: string
    apiKey: string
    docs: string
    models: string
    defaultBaseUrl: string
  }
} & LLM_PROVIDER

export interface ILlmProviderPresenter {
  setProviders(provider: LLM_PROVIDER[]): void
  getProviders(): LLM_PROVIDER[]
  getProviderById(id: string): LLM_PROVIDER
  getModelList(providerId: string): Promise<MODEL_META[]>
  updateModelStatus(providerId: string, modelId: string, enabled: boolean): Promise<void>
  addCustomModel(
    providerId: string,
    model: Omit<MODEL_META, 'providerId' | 'isCustom' | 'group'>
  ): Promise<MODEL_META>
  removeCustomModel(providerId: string, modelId: string): Promise<boolean>
  updateCustomModel(
    providerId: string,
    modelId: string,
    updates: Partial<MODEL_META>
  ): Promise<boolean>
  getCustomModels(providerId: string): Promise<MODEL_META[]>
  startStreamCompletion(
    providerId: string,
    messages: ChatMessage[],
    modelId: string,
    eventId: string,
    temperature?: number,
    maxTokens?: number
  ): AsyncGenerator<LLMAgentEvent, void, unknown>
  generateCompletion(
    providerId: string,
    messages: { role: 'system' | 'user' | 'assistant'; content: string }[],
    modelId: string,
    temperature?: number,
    maxTokens?: number
  ): Promise<string>
  stopStream(eventId: string): Promise<void>
  check(providerId: string): Promise<{ isOk: boolean; errorMsg: string | null }>
  summaryTitles(
    messages: { role: 'system' | 'user' | 'assistant'; content: string }[],
    providerId: string,
    modelId: string
  ): Promise<string>
  listOllamaModels(): Promise<OllamaModel[]>
  showOllamaModelInfo(modelName: string): Promise<ShowResponse>
  listOllamaRunningModels(): Promise<OllamaModel[]>
  pullOllamaModels(modelName: string): Promise<boolean>
  deleteOllamaModel(modelName: string): Promise<boolean>
}
export type CONVERSATION_SETTINGS = {
  systemPrompt: string
  temperature: number
  contextLength: number
  maxTokens: number
  providerId: string
  modelId: string
  artifacts: 0 | 1
}

export type CONVERSATION = {
  id: string
  title: string
  settings: CONVERSATION_SETTINGS
  createdAt: number
  updatedAt: number
  is_new?: number
  artifacts?: number
  is_pinned?: number
}

export interface IThreadPresenter {
  // 基本对话操作
  createConversation(title: string, settings?: Partial<CONVERSATION_SETTINGS>): Promise<string>
  deleteConversation(conversationId: string): Promise<void>
  getConversation(conversationId: string): Promise<CONVERSATION>
  renameConversation(conversationId: string, title: string): Promise<CONVERSATION>
  updateConversationTitle(conversationId: string, title: string): Promise<void>
  updateConversationSettings(
    conversationId: string,
    settings: Partial<CONVERSATION_SETTINGS>
  ): Promise<void>

  // 会话分支操作
  forkConversation(
    targetConversationId: string,
    targetMessageId: string,
    newTitle: string,
    settings?: Partial<CONVERSATION_SETTINGS>
  ): Promise<string>

  // 对话列表和激活状态
  getConversationList(
    page: number,
    pageSize: number
  ): Promise<{ total: number; list: CONVERSATION[] }>
  setActiveConversation(conversationId: string): Promise<void>
  getActiveConversation(): Promise<CONVERSATION | null>

  getSearchResults(messageId: string): Promise<SearchResult[]>
  clearAllMessages(conversationId: string): Promise<void>

  // 消息操作
  getMessages(
    conversationId: string,
    page: number,
    pageSize: number
  ): Promise<{ total: number; list: MESSAGE[] }>
  sendMessage(conversationId: string, content: string, role: MESSAGE_ROLE): Promise<MESSAGE | null>
  startStreamCompletion(conversationId: string, queryMsgId?: string): Promise<void>
  editMessage(messageId: string, content: string): Promise<MESSAGE>
  deleteMessage(messageId: string): Promise<void>
  retryMessage(messageId: string, modelId?: string): Promise<MESSAGE>
  getMessage(messageId: string): Promise<MESSAGE>
  getMessageVariants(messageId: string): Promise<MESSAGE[]>
  updateMessageStatus(messageId: string, status: MESSAGE_STATUS): Promise<void>
  updateMessageMetadata(messageId: string, metadata: Partial<MESSAGE_METADATA>): Promise<void>
  getMessageExtraInfo(messageId: string, type: string): Promise<Record<string, unknown>[]>

  // 上下文控制
  getContextMessages(conversationId: string): Promise<MESSAGE[]>
  clearContext(conversationId: string): Promise<void>
  markMessageAsContextEdge(messageId: string, isEdge: boolean): Promise<void>
  summaryTitles(modelId?: string): Promise<string>
  clearActiveThread(): Promise<void>
  stopMessageGeneration(messageId: string): Promise<void>
  getSearchEngines(): Promise<SearchEngineTemplate[]>
  getActiveSearchEngine(): Promise<SearchEngineTemplate>
  setActiveSearchEngine(engineId: string): Promise<void>
  setSearchEngine(engineId: string): Promise<boolean>
  // 搜索引擎测试
  testSearchEngine(query?: string): Promise<boolean>
  // 搜索助手模型设置
  setSearchAssistantModel(model: MODEL_META, providerId: string): void
  getMainMessageByParentId(conversationId: string, parentId: string): Promise<Message | null>
  destroy(): void
  continueStreamCompletion(conversationId: string, queryMsgId: string): Promise<AssistantMessage>
  toggleConversationPinned(conversationId: string, isPinned: boolean): Promise<void>
}

export type MESSAGE_STATUS = 'sent' | 'pending' | 'error'
export type MESSAGE_ROLE = 'user' | 'assistant' | 'system' | 'function'

export type MESSAGE_METADATA = {
  totalTokens: number
  inputTokens: number
  outputTokens: number
  generationTime: number
  firstTokenTime: number
  tokensPerSecond: number
  model?: string
  provider?: string
  reasoningStartTime?: number
  reasoningEndTime?: number
}

export interface IMessageManager {
  // 基本消息操作
  sendMessage(
    conversationId: string,
    content: string,
    role: MESSAGE_ROLE,
    parentId: string,
    isVariant: boolean,
    metadata: MESSAGE_METADATA
  ): Promise<MESSAGE>
  editMessage(messageId: string, content: string): Promise<MESSAGE>
  deleteMessage(messageId: string): Promise<void>
  retryMessage(messageId: string, metadata: MESSAGE_METADATA): Promise<MESSAGE>

  // 消息查询
  getMessage(messageId: string): Promise<MESSAGE>
  getMessageVariants(messageId: string): Promise<MESSAGE[]>
  getMessageThread(
    conversationId: string,
    page: number,
    pageSize: number
  ): Promise<{
    total: number
    list: MESSAGE[]
  }>
  getContextMessages(conversationId: string, contextLength: number): Promise<MESSAGE[]>

  // 消息状态管理
  updateMessageStatus(messageId: string, status: MESSAGE_STATUS): Promise<void>
  updateMessageMetadata(messageId: string, metadata: Partial<MESSAGE_METADATA>): Promise<void>

  // 上下文管理
  markMessageAsContextEdge(messageId: string, isEdge: boolean): Promise<void>
}

export interface IDevicePresenter {
  getAppVersion(): Promise<string>
  getDeviceInfo(): Promise<DeviceInfo>
  getCPUUsage(): Promise<number>
  getMemoryUsage(): Promise<MemoryInfo>
  getDiskSpace(): Promise<DiskInfo>
  resetData(): Promise<void>

  // 目录选择和应用重启
  selectDirectory(): Promise<{ canceled: boolean; filePaths: string[] }>
  restartApp(): Promise<void>

  // 图片缓存
  cacheImage(imageData: string): Promise<string>
}

export type DeviceInfo = {
  platform: string
  arch: string
  cpuModel: string
  totalMemory: number
  osVersion: string
}

export type MemoryInfo = {
  total: number
  free: number
  used: number
}

export type DiskInfo = {
  total: number
  free: number
  used: number
}

export type LLMResponse = {
  content: string
  reasoning_content?: string
  tool_call_name?: string
  tool_call_params?: string
  tool_call_response?: string
  tool_call_id?: string
  tool_call_server_name?: string
  tool_call_server_icons?: string
  tool_call_server_description?: string
  tool_call_response_raw?: MCPToolResponse
  maximum_tool_calls_reached?: boolean
  totalUsage?: {
    prompt_tokens: number
    completion_tokens: number
    total_tokens: number
  }
}
export type LLMResponseStream = {
  content?: string
  reasoning_content?: string
  image_data?: {
    data: string
    mimeType: string
  }
  tool_call?: 'start' | 'end' | 'error'
  tool_call_name?: string
  tool_call_params?: string
  tool_call_response?: string
  tool_call_id?: string
  tool_call_server_name?: string
  tool_call_server_icons?: string
  tool_call_server_description?: string
  tool_call_response_raw?: MCPToolResponse
  maximum_tool_calls_reached?: boolean
  totalUsage?: {
    prompt_tokens: number
    completion_tokens: number
    total_tokens: number
  }
}
export interface IUpgradePresenter {
  checkUpdate(): Promise<void>
  getUpdateStatus(): {
    status: UpdateStatus | null
    progress: UpdateProgress | null
    error: string | null
    updateInfo: {
      version: string
      releaseDate: string
      releaseNotes: any
      githubUrl: string | undefined
      downloadUrl: string | undefined
    } | null
  }
  goDownloadUpgrade(type: 'github' | 'netdisk'): Promise<void>
  startDownloadUpdate(): boolean
  restartToUpdate(): boolean
  restartApp(): void
}
// 更新状态类型
export type UpdateStatus =
  | 'checking'
  | 'available'
  | 'not-available'
  | 'downloading'
  | 'downloaded'
  | 'error'

export interface UpdateProgress {
  bytesPerSecond: number
  percent: number
  transferred: number
  total: number
}

export interface SearchResult {
  title: string
  url: string
  rank: number
  content?: string
  icon?: string
  description?: string
}

export interface ISearchPresenter {
  init(): void
  search(query: string, engine: 'google' | 'baidu'): Promise<SearchResult[]>
}

export type FileOperation = {
  path: string
  content?: string
}

export interface IFilePresenter {
  readFile(relativePath: string): Promise<string>
  writeFile(operation: FileOperation): Promise<void>
  deleteFile(relativePath: string): Promise<void>
  createFileAdapter(filePath: string, typeInfo?: string): Promise<any> // Return type might need refinement
  prepareFile(absPath: string, typeInfo?: string): Promise<MessageFile>
  prepareDirectory(absPath: string): Promise<MessageFile>
  writeTemp(file: { name: string; content: string | Buffer | ArrayBuffer }): Promise<string>
  isDirectory(absPath: string): Promise<boolean>
  getMimeType(filePath: string): Promise<string>
}

export interface FileMetaData {
  fileName: string
  fileSize: number
  // fileHash: string
  fileDescription?: string
  fileCreated: Date
  fileModified: Date
}
// 根据 Ollama SDK 定义模型接口
export interface OllamaModel {
  name: string
  model: string
  modified_at: Date | string // 修改为可以是 Date 或 string
  size: number
  digest: string
  details: {
    format: string
    family: string
    families: string[]
    parameter_size: string
    quantization_level: string
  }
}

// 定义进度回调的接口
export interface ProgressResponse {
  status: string
  digest?: string
  total?: number
  completed?: number
}

// MCP相关类型定义
export interface MCPServerConfig {
  command: string
  args: string[]
  env: Record<string, unknow>
  descriptions: string
  icons: string
  autoApprove: string[]
  disable?: boolean
  baseUrl?: string
  customHeaders?: Record<string, string>
  customNpmRegistry?: string
  type: 'sse' | 'stdio' | 'inmemory' | 'http'
}

export interface MCPConfig {
  mcpServers: Record<string, MCPServerConfig>
  defaultServers: string[]
  mcpEnabled: boolean
}

export interface MCPToolDefinition {
  type: string
  function: {
    name: string
    description: string
    parameters: {
      type: string
      properties: Record<string, any>
      required?: string[]
    }
  }
  server: {
    name: string
    icons: string
    description: string
  }
}

export interface MCPToolCall {
  id: string
  type: string
  function: {
    name: string
    arguments: string
  }
  server: {
    name: string
    icons: string
    description: string
  }
}

export interface MCPToolResponse {
  /** 工具调用的唯一标识符 */
  toolCallId: string

  /**
   * 工具调用的响应内容
   * 可以是简单字符串或结构化内容数组
   */
  content: string | MCPContentItem[]

  /** 可选的元数据 */
  _meta?: Record<string, any>

  /** 是否发生错误 */
  isError?: boolean

  /** 当使用兼容模式时，可能直接返回工具结果 */
  toolResult?: unknown
}

/** 内容项类型 */
export type MCPContentItem = MCPTextContent | MCPImageContent | MCPResourceContent

/** 文本内容 */
export interface MCPTextContent {
  type: 'text'
  text: string
}

/** 图像内容 */
export interface MCPImageContent {
  type: 'image'
  data: string // Base64编码的图像数据
  mimeType: string // 例如 "image/png", "image/jpeg" 等
}

/** 资源内容 */
export interface MCPResourceContent {
  type: 'resource'
  resource: {
    uri: string
    mimeType?: string
    /** 资源文本内容，与blob互斥 */
    text?: string
    /** 资源二进制内容，与text互斥 */
    blob?: string
  }
}

export interface IMCPPresenter {
  getMcpServers(): Promise<Record<string, MCPServerConfig>>
  getMcpClients(): Promise<McpClient[]>
  getMcpDefaultServers(): Promise<string[]>
  addMcpDefaultServer(serverName: string): Promise<void>
  removeMcpDefaultServer(serverName: string): Promise<void>
  toggleMcpDefaultServer(serverName: string): Promise<void>
  addMcpServer(serverName: string, config: MCPServerConfig): Promise<boolean>
  removeMcpServer(serverName: string): Promise<void>
  updateMcpServer(serverName: string, config: Partial<MCPServerConfig>): Promise<void>
  isServerRunning(serverName: string): Promise<boolean>
  startServer(serverName: string): Promise<void>
  stopServer(serverName: string): Promise<void>
  getAllToolDefinitions(): Promise<MCPToolDefinition[]>
  getAllPrompts(): Promise<Array<Prompt & { client: { name: string; icon: string } }>>
  getAllResources(): Promise<Array<ResourceListEntry & { client: { name: string; icon: string } }>>
  getPrompt(prompt: PromptWithClient, params?: Record<string, unknown>): Promise<unknown>
  readResource(resource: ResourceListEntryWithClient): Promise<Resource>
  callTool(request: {
    id: string
    type: string
    function: {
      name: string
      arguments: string
    }
  }): Promise<{ content: string; rawData: MCPToolResponse }>
  setMcpEnabled(enabled: boolean): Promise<void>
  getMcpEnabled(): Promise<boolean>
  resetToDefaultServers(): Promise<void>
}

export interface IDeeplinkPresenter {
  /**
   * 初始化 DeepLink 协议
   */
  init(): void

  /**
   * 处理 DeepLink 协议
   * @param url DeepLink URL
   */
  handleDeepLink(url: string): Promise<void>

  /**
   * 处理 start 命令
   * @param params URL 参数
   */
  handleStart(params: URLSearchParams): Promise<void>

  /**
   * 处理 mcp/install 命令
   * @param params URL 参数
   */
  handleMcpInstall(params: URLSearchParams): Promise<void>
}

export interface ISyncPresenter {
  // 备份相关操作
  startBackup(): Promise<void>
  cancelBackup(): Promise<void>
  getBackupStatus(): Promise<{ isBackingUp: boolean; lastBackupTime: number }>

  // 导入相关操作
  importFromSync(importMode?: ImportMode): Promise<{ success: boolean; message: string }>
  checkSyncFolder(): Promise<{ exists: boolean; path: string }>
  openSyncFolder(): Promise<void>

  // 初始化和销毁
  init(): void
  destroy(): void
}

// 从 LLM Provider 的 coreStream 返回的标准化事件
export interface LLMCoreStreamEvent {
  type:
    | 'text'
    | 'reasoning'
    | 'tool_call_start'
    | 'tool_call_chunk'
    | 'tool_call_end'
    | 'error'
    | 'usage'
    | 'stop'
    | 'image_data'
  content?: string // 用于 type 'text'
  reasoning_content?: string // 用于 type 'reasoning'
  tool_call_id?: string // 用于 tool_call_* 类型
  tool_call_name?: string // 用于 tool_call_start
  tool_call_arguments_chunk?: string // 用于 tool_call_chunk (流式参数)
  tool_call_arguments_complete?: string // 用于 tool_call_end (可选，如果一次性可用)
  error_message?: string // 用于 type 'error'
  usage?: {
    // 用于 type 'usage'
    prompt_tokens: number
    completion_tokens: number
    total_tokens: number
  }
  stop_reason?: 'tool_use' | 'max_tokens' | 'stop_sequence' | 'error' | 'complete' // 用于 type 'stop'
  image_data?: {
    // 用于 type 'image_data'
    data: string // Base64 编码的图像数据
    mimeType: string
  }
}

// 定义ChatMessage接口用于统一消息格式
export interface ChatMessage {
  role: 'system' | 'user' | 'assistant' | 'tool'
  content?: string | ChatMessageContent[]
  tool_calls?: Array<{
    function: {
      arguments: string
      name: string
    }
    id: string
    type: 'function'
  }>
  tool_call_id?: string
}

export interface ChatMessageContent {
  type: 'text' | 'image_url'
  text?: string
  image_url?: {
    url: string
    detail?: 'auto' | 'low' | 'high'
  }
}

export interface LLMAgentEventData {
  eventId: string
  content?: string
  reasoning_content?: string
  tool_call_id?: string
  tool_call_name?: string
  tool_call_params?: string
  tool_call_response?: string | MCPToolResponse['content'] // Allow complex tool response content
  maximum_tool_calls_reached?: boolean
  tool_call_server_name?: string
  tool_call_server_icons?: string
  tool_call_server_description?: string
  // eslint-disable-next-line @typescript-eslint/no-explicit-any
  tool_call_response_raw?: any
  tool_call?: 'start' | 'end' | 'error'
  totalUsage?: {
    prompt_tokens: number
    completion_tokens: number
    total_tokens: number
  }
  image_data?: { data: string; mimeType: string }
  error?: string // For error event
  userStop?: boolean // For end event
}
export type LLMAgentEvent =
  | { type: 'response'; data: LLMAgentEventData }
  | { type: 'error'; data: { eventId: string; error: string } }
  | { type: 'end'; data: { eventId: string; userStop: boolean } }<|MERGE_RESOLUTION|>--- conflicted
+++ resolved
@@ -86,13 +86,10 @@
   hide(): void
   show(): void
   isMaximized(): boolean
-<<<<<<< HEAD
   toggleTheme(theme: 'dark' | 'light' | 'system'): Promise<boolean>
   getTheme(): Promise<string>
   getSystemTheme(): Promise<'dark' | 'light'>
-=======
   isMainWindowFocused(): boolean
->>>>>>> 1a491e13
 }
 
 export interface ILlamaCppPresenter {

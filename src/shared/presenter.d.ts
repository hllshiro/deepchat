--- conflicted
+++ resolved
@@ -178,12 +178,10 @@
   sendToWindow(windowId: number, channel: string, ...args: unknown[]): boolean
   sendToDefaultTab(channel: string, switchToTarget?: boolean, ...args: unknown[]): Promise<boolean>
   closeWindow(windowId: number, forceClose?: boolean): Promise<void>
-<<<<<<< HEAD
+  isApplicationQuitting(): boolean
   toggleSimpleMode(enable: boolean): void
   isSimpleModeEnabled(): boolean
-=======
-  isApplicationQuitting(): boolean
->>>>>>> e18c5006
+  getAllWindows(): BrowserWindow[]
 }
 
 export interface ITabPresenter {
